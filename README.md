--- conflicted
+++ resolved
@@ -28,11 +28,7 @@
 Version                | Docs
 ---------------------- | -------------
 current (`master`)     | [![Documentation](https://img.shields.io/badge/docs-rustdoc-blue.svg)](https://docs.rs/elastic/*/elastic/)
-<<<<<<< HEAD
-`vNext`                | [![Documentation](https://img.shields.io/badge/docs-rustdoc-orange.svg)](http://elastic-rs.github.io/elastic/elastic/index.html)
-=======
 unstable `vNext`       | [![Documentation](https://img.shields.io/badge/docs-rustdoc-orange.svg)](http://elastic-rs.github.io/elastic/elastic/index.html)
->>>>>>> 57f3273d
 
 ## Example
 
