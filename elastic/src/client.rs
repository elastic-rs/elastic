//! HTTP client, requests and responses.
//!
//! This module contains the HTTP client, as well
//! as request and response types.
//!
//! # The request process
//!
//! The pieces involved in sending a request and parsing the response are modular.
//! Each one exposes Rust traits you can implement to support your own logic.
//! If you just want to send search/get requests and parse a search/get response then
//! you won't need to worry about this so much.
//!
//! The basic flow from request to response is:
//!
//! **1)** Turn a concrete [request type](requests/endpoints/index.html) into a [`RequestBuilder`](struct.RequestBuilder.html):
//!
//! ```text
//! [RequestType] ---> [Client.request()] ---> [RequestBuilder]
//! ```
//!
//! **2)** Send the [`RequestBuilder`](struct.RequestBuilder.html) and get a [`ResponseBuilder`](struct.ResponseBuilder.html):
//!
//! ```text
//! [RequestBuilder.send()] ---> [ResponseBuilder]
//! ```
//!
//! **3)** Parse the [`ResponseBuilder`](struct.ResponseBuilder.html) to a [response type](responses/parse/trait.FromResponse.html#Implementors):
//!
//! ```text
//! [ResponseBuilder.response()] ---> [ResponseType]
//! ```
//!
//! The example below shows how these pieces fit together in code.
//!
//! # Examples
//!
//! This example sends a simple `SearchRequest`, with the steps in the above
//! process labelled:
//!
//! ```no_run
//! # extern crate elastic;
//! # #[macro_use]
//! # extern crate json_str;
//! # extern crate serde_json;
//! # use elastic::prelude::*;
//! # use elastic::error::*;
//! # use serde_json::Value;
//! # fn main() {
//! // Create a `Client`
//! let client = Client::new(RequestParams::default()).unwrap();
//!
//! // Create a `SearchRequest` for all indices
//! let req = {
//!     let body = json_str!({
//!         query: {
//!             query_string: {
//!                 query: "*"
//!             }
//!         }
//!     });
//!
//!     SearchRequest::for_index("_all", body)
//! };
//!
//! // Send the request and read the response as a `SearchResponse`
//! let res = client.request(req) // 1
//!                 .send() // 2
//!                 .and_then(|res| res.response::<SearchResponse<Value>>()); // 3
//!
//! match res {
//!     Ok(response) => {
//!         // Iterate through the response hits
//!         for hit in response.hits() {
//!             println!("{:?}", hit);
//!         }
//!     },
//!     Err(e) => {
//!         match *e.kind() {
//!             ErrorKind::Api(ref e) => {
//!                 // handle a REST API error
//!             },
//!             ref e => {
//!                 // handle a HTTP or JSON error
//!             }
//!         }
//!     }
//! }
//! # }
//! ```

use std::marker::PhantomData;
use serde::Deserialize;

use elastic_reqwest::ElasticClient;
<<<<<<< HEAD
use elastic_reqwest::req::DefaultBody;
use error::*;
use reqwest::{Client as HttpClient, Response as RawResponse};

use self::requests::{IntoBody, empty_body, HttpRequest, SearchRequest, Index, Type};
use self::responses::{HttpResponse, FromResponse, SearchResponse};
=======
use elastic_responses::{HttpResponse as HttpResponseParser};
use serde::de::DeserializeOwned;
use reqwest::{Client as HttpClient};

use error::*;
use self::requests::{IntoBody, HttpRequest};
use self::responses::HttpResponse;
use self::responses::parse::IsOk;
>>>>>>> 461279b6

pub use elastic_reqwest::RequestParams;

/// A HTTP client for the Elasticsearch REST API.
///
/// The `Client` is a structure that lets you create and send `RequestBuilder`s.
/// It's mostly a thin wrapper over a `reqwest::Client`.
pub struct Client {
    http: HttpClient,
    params: RequestParams,
}

impl Client {
    /// Create a new client for the given parameters.
    ///
    /// The parameters given here are used as the defaults for any
    /// request made by this client, but can be overriden on a
    /// per-request basis.
    /// This method can return a `HttpError` if the underlying `reqwest::Client`
    /// fails to create.
    ///
    /// # Examples
    ///
    /// Create a `Client` with default parameters:
    ///
    /// ```
    /// # use elastic::prelude::*;
    /// let client = Client::new(RequestParams::default()).unwrap();
    /// ```
    ///
    /// Create a `Client` for a specific node:
    ///
    /// ```
    /// # use elastic::prelude::*;
    /// let client = Client::new(RequestParams::new("http://eshost:9200")).unwrap();
    /// ```
    ///
    /// See [`RequestParams`](struct.RequestParams.html) for more configuration options.
    pub fn new(params: RequestParams) -> Result<Self> {
        let client = HttpClient::new()?;

        Ok(Client {
            http: client,
            params: params,
        })
    }

    /// Create a `RequestBuilder` that can be configured before sending.
    ///
    /// The `request` method accepts any type that can be converted into
    /// a [`HttpRequest<'static>`](requests/struct.HttpRequest.html),
    /// which includes the endpoint types in the [`requests`](requests/endpoints/index.html) module.
    ///
    /// # Examples
    ///
    /// Turn a concrete request into a `RequestBuilder`:
    ///
    /// ```no_run
    /// # use elastic::prelude::*;
    /// # let client = Client::new(RequestParams::default()).unwrap();
    /// // `PingRequest` implements `Into<HttpRequest>`
    /// let req = PingRequest::new();
    ///
    /// // Turn the `PingRequest` into a `RequestBuilder`
    /// let builder = client.request(req);
    ///
    /// // Send the `RequestBuilder`
    /// let res = builder.send().unwrap();
    /// ```
    pub fn request<'a, TRequest, TBody>(&'a self,
                                        req: TRequest)
                                        -> RequestBuilder<'a, TRequest, TBody>
        where TRequest: Into<HttpRequest<'static, TBody>>,
              TBody: IntoBody
    {
        RequestBuilder::new(&self, None, req)
    }
}


/// ///////////////////////////////////////////////

impl Client {
    /// Create a `RequestBuilder` for a search request.
    pub fn search<'a, TDocument>
        (&'a self)
         -> RequestBuilder<'a, SearchRequestBuilder<TDocument, DefaultBody>, DefaultBody>
        where TDocument: Deserialize
    {
        RequestBuilder::new(&self, None, SearchRequestBuilder::new())
    }
}

/// A builder for a search request.
pub struct SearchRequestBuilder<TDocument, TBody> {
    index: Option<Index<'static>>,
    ty: Option<Type<'static>>,
    body: TBody,
    _marker: PhantomData<TDocument>,
}

impl<TDocument> SearchRequestBuilder<TDocument, DefaultBody> {
    fn new() -> Self {
        SearchRequestBuilder {
            index: None,
            ty: None,
            body: empty_body(),
            _marker: PhantomData,
        }
    }
}

impl<'a, TDocument, TBody> RequestBuilder<'a, SearchRequestBuilder<TDocument, TBody>, TBody>
    where TDocument: Deserialize,
          TBody: IntoBody
{
    /// Set the indices for the search request.
    ///
    /// If no index is specified then `_all` will be used.
    pub fn index<I>(mut self, index: I) -> Self
        where I: Into<Index<'static>>
    {
        self.req.index = Some(index.into());
        self
    }

    /// Set the types for the search request.
    pub fn ty<I>(mut self, ty: Option<I>) -> Self
        where I: Into<Type<'static>>
    {
        self.req.ty = ty.map(Into::into);
        self
    }

    /// Set the body for the search request.
    ///
    /// If no body is specified then an empty query will be used.
    pub fn body<TNewBody>
        (self,
         body: TNewBody)
         -> RequestBuilder<'a, SearchRequestBuilder<TDocument, TNewBody>, TNewBody>
        where TNewBody: IntoBody
    {
        RequestBuilder::new(self.client,
                            self.params,
                            SearchRequestBuilder {
                                body: body,
                                index: self.req.index,
                                ty: self.req.ty,
                                _marker: PhantomData,
                            })
    }

    /// Send the search request.
    pub fn send(self) -> Result<SearchResponse<TDocument>> {
        let req = self.req;

        let index = req.index.unwrap_or("_all".into());

        let req = match req.ty {
            Some(ty) => SearchRequest::for_index_ty(index, ty, req.body),
            None => SearchRequest::for_index(index, req.body),
        };

        RequestBuilder::new(self.client, self.params, req).send_raw().and_then(into_response)
    }
}

/// A builder for a request.
///
/// This structure wraps up a concrete REST API request type
/// and lets you adjust parameters before sending it.
pub struct RequestBuilder<'a, TRequest, TBody> {
    client: &'a Client,
    params: Option<RequestParams>,
    req: TRequest,
    _marker: PhantomData<TBody>,
}

impl<'a, TRequest, TBody> RequestBuilder<'a, TRequest, TBody> {
    fn new(client: &'a Client, params: Option<RequestParams>, req: TRequest) -> Self {
        RequestBuilder {
            client: client,
            params: params,
            req: req,
            _marker: PhantomData,
        }
    }

    /// Override the parameters for this request.
    ///
    /// This method will clone the `RequestParams` on the `Client` and pass
    /// them to the closure.
    ///
    /// # Examples
    ///
    /// Add a url param to force an index refresh:
    ///
    /// ```no_run
    /// # use elastic::prelude::*;
    /// # let client = Client::new(RequestParams::default()).unwrap();
    /// # fn get_req() -> PingRequest<'static> { PingRequest::new() }
    /// client.request(get_req())
    ///       .params(|params| params.url_param("refresh", true))
    ///       .send()
    ///       .unwrap();
    /// ```
    pub fn params<F>(mut self, builder: F) -> Self
        where F: Fn(RequestParams) -> RequestParams
    {
        self.params = Some(builder(self.params.unwrap_or(self.client.params.clone())));

        self
    }
}

impl<'a, TRequest, TBody> RequestBuilder<'a, TRequest, TBody>
    where TRequest: Into<HttpRequest<'static, TBody>>,
          TBody: IntoBody
{
    fn send_raw(self) -> Result<ResponseBuilder> {
        let params = self.params.as_ref().unwrap_or(&self.client.params);

        let res = self.client.http.elastic_req(params, self.req)?.into();

        Ok(ResponseBuilder(res))
    }
}

impl<'a, TRequest, TBody> RequestBuilder<'a, TRequest, TBody>
    where TRequest: Into<HttpRequest<'static, TBody>>,
          TBody: IntoBody
{
    /// Send this request and return the response.
    ///
    /// This method consumes the `RequestBuilder` and returns a `ResponseBuilder`
    /// that can be used to parse the response.
    pub fn send(self) -> Result<ResponseBuilder> {
        self.send_raw()
    }
}

/// A builder for a response.
///
/// This structure wraps the completed HTTP response but gives you
/// options for converting it into a concrete type.
/// You can also `Read` directly from the response body.
pub struct ResponseBuilder(HttpResponse);

impl ResponseBuilder {
<<<<<<< HEAD
    /// Get the raw HTTP response.
    ///
    /// This will consume the `ResponseBuilder` and return a raw
    /// `HttpResponse` that can be read as a byte buffer.
    pub fn into_raw(self) -> HttpResponse<RawResponse> {
        HttpResponse::new(self.0.status().to_u16(), self.0)
    }

=======
>>>>>>> 461279b6
    /// Get the HTTP status for the response.
    pub fn status(&self) -> u16 {
        self.0.status()
    }

<<<<<<< HEAD
    /// Get the response body from JSON.
    ///
=======
    /// Convert the builder into a raw HTTP response that implements `Read`.
    pub fn raw(self) -> HttpResponse {
        self.0
    }

    /// Parse an API response type from the HTTP body.
    /// 
>>>>>>> 461279b6
    /// This will consume the `ResponseBuilder` and return a
    /// concrete response type or an error.
    ///
    /// The response is parsed according to the `FromResponse`
    /// implementation for `T` that will inspect the response and
    /// either return an `Ok(T)` or an `Err(ApiError)`.
    ///
    /// # Examples
    ///
    /// Get a strongly typed `SearchResponse`:
    ///
    /// ```no_run
    /// # extern crate serde;
    /// # #[macro_use]
    /// # extern crate serde_derive;
    /// # #[macro_use]
    /// # extern crate elastic_derive;
    /// # extern crate elastic;
    /// # use elastic::prelude::*;
    /// # fn main() {
    /// # #[derive(Serialize, Deserialize, ElasticType)]
    /// # struct MyType {
    /// #     pub id: i32,
    /// #     pub title: String,
    /// #     pub timestamp: Date<DefaultDateFormat>
    /// # }
    /// # let params = RequestParams::new("http://es_host:9200");
    /// # let client = Client::new(params).unwrap();
    /// # let req = PingRequest::new();
    /// let response = client.request(req)
    ///                      .send()
    ///                      .and_then(|res| res.response::<SearchResponse<MyType>>());
    /// # }
    /// ```
    ///
    /// You can also read a response as a `serde_json::Value`, which will be `Ok(Value)`
    /// if the HTTP status code is `Ok` or `Err(ApiError)` otherwise:
    ///
    /// ```no_run
    /// # extern crate elastic;
    /// # extern crate serde_json;
    /// # use serde_json::Value;
    /// # use elastic::prelude::*;
    /// # fn main() {
    /// # let params = RequestParams::default();
    /// # let client = Client::new(params).unwrap();
    /// # let req = PingRequest::new();
    /// let response = client.request(req)
    ///                      .send()
    ///                      .and_then(|res| res.response::<Value>());
    /// # }
    /// ```
<<<<<<< HEAD
    pub fn into_response<T>(self) -> Result<T>
        where T: FromResponse
=======
    pub fn response<T>(self) -> Result<T>
        where T: IsOk + DeserializeOwned
>>>>>>> 461279b6
    {
        let (status, body) = (self.0.status(), self.0);

        let parser = HttpResponseParser::from_read(status, body);
        parser.into_response().map_err(|e| e.into())
    }
}

/// Try convert a `ResponseBuilder` into a concrete response type.
pub fn into_response<T>(res: ResponseBuilder) -> Result<T>
    where T: FromResponse
{
    res.into_response()
}

/// Try convert a `ResponseBuilder` into a raw response type.
pub fn into_raw(res: ResponseBuilder) -> Result<HttpResponse<RawResponse>> {
    Ok(res.into_raw())
}

pub mod requests {
    //! Request types for the Elasticsearch REST API.
    //!
    //! Key request types include:
    //!
    //! - [`SearchRequest`](endpoints/struct.SearchRequest.html) for the [Query DSL](http://www.elastic.co/guide/en/elasticsearch/reference/master/search-search.html)
    //! - [`GetRequest`](endpoints/struct.GetRequest.html) for the [Document API](http://www.elastic.co/guide/en/elasticsearch/reference/master/docs-get.html)
    //! - [`IndexRequest`](endpoints/struct.IndexRequest.html) for the [Document API](http://www.elastic.co/guide/en/elasticsearch/reference/master/docs-index_.html)
    //! - [`IndicesPutMappingRequest`](endpoints/struct.IndicesPutMappingRequest.html) for the [Mapping API](http://www.elastic.co/guide/en/elasticsearch/reference/master/indices-put-mapping.html)
    //! - [`BulkRequest`](endpoints/struct.BulkRequest.html) for the [Bulk API](http://www.elastic.co/guide/en/elasticsearch/reference/master/docs-bulk.html)

    pub use elastic_reqwest::IntoReqwestBody as IntoBody;
    pub use elastic_reqwest::req::{HttpRequest, HttpMethod, empty_body, Url};
    pub use elastic_reqwest::req::params;
    pub use elastic_reqwest::req::endpoints;

    pub use self::params::*;
    pub use self::endpoints::*;
    pub use impls::*;
}

pub mod responses {
    //! Response types for the Elasticsearch REST API.
    //!
    //! Key response types include:
    //!
    //! - [`SearchResponse`](type.SearchResponse.html) for the [Query DSL](http://www.elastic.co/guide/en/elasticsearch/reference/master/search-search.html)
    //! - [`GetResponse`](type.GetResponse.html) for the [Document API](http://www.elastic.co/guide/en/elasticsearch/reference/master/docs-get.html)
    //! - [`BulkResponse`](struct.BulkResponse.html) for the [Bulk API](http://www.elastic.co/guide/en/elasticsearch/reference/master/docs-bulk.html)

<<<<<<< HEAD
    use elastic_responses::{SearchResponseOf, GetResponseOf};

    pub use elastic_responses::{FromResponse, HttpResponse, AggregationIterator, Aggregations,
                                Hit, Hits, Shards, PingResponse, BulkResponse, BulkErrorsResponse};

    /// A generic Search API response.
    ///
    /// For responses that contain multiple document types, use
    /// `SearchResponse<serde_json::Value>`.
    ///
    /// This type won't parse if you've applied any [response filters]().
    /// If you need to tweak the shape of the search response you can
    /// define your own response type and implement `FromResponse` for it.
    /// See the [`parse`](parse/index.html) mod for more details.
    pub type SearchResponse<T> = SearchResponseOf<Hit<T>>;

    /// A generic Get Document API response.
    pub type GetResponse<T> = GetResponseOf<T>;
=======
    use std::io::{Read, Result as IoResult};

    use elastic_responses::{SearchResponseOf, GetResponseOf};
    use reqwest::Response as RawResponse;

    pub use elastic_responses::{AggregationIterator, Aggregations, Hit, Hits, Shards};
>>>>>>> 461279b6

    pub mod parse {
        //! Utility types for response parsing.
        //!
        //! # Examples
        //!
        //! Implement `FromResponse` for a deserialisable type that converts
        //! a http response into a concrete type.
        //! This example defines a search response that, for whatever reason,
        //! only includes the `took` field:
        //!
        //! ```
        //! # extern crate serde;
        //! # #[macro_use]
        //! # extern crate serde_derive;
        //! # extern crate elastic;
        //! # use std::io::Read;
        //! # use elastic::prelude::*;
        //! # use elastic::error::ParseResponseError;
        //! # use elastic::client::responses::parse::*;
        //! #[derive(Deserialize)]
        //! struct MyResponse {
        //!     took: u64
        //! }
<<<<<<< HEAD
        //!
        //! impl FromResponse for MyResponse {
        //!     fn from_response<I, R>(res: I) -> Result<Self, ResponseError>
        //!         where I: Into<HttpResponse<R>>, R: Read
=======
        //! 
        //! impl IsOk for MyResponse {
        //!     fn is_ok<B>(head: HttpResponseHead, body: Unbuffered<B>) -> Result<MaybeOkResponse<B>, ParseResponseError>
        //!         where B: ResponseBody
>>>>>>> 461279b6
        //!     {
        //!         match head.status() {
        //!             // If the status is 2xx then return the response with `ok: true`
        //!             // The body will be parsed as a `MyResponse`.
        //!             200...299 => Ok(MaybeOkResponse::ok(body)),
        //!             // If the status is 404 it might be ok, or it might be an error
        //!             404 => {
        //!                 let (maybe_err, body) = body.body()?;
        //! 
        //!                 // See if the body contains an `error` field
        //!                 // If it does, then it's an error
        //!                 let is_ok = maybe_err.as_object()
        //!                     .and_then(|maybe_err| maybe_err.get("error"))
        //!                     .is_none();
        //! 
        //!                 Ok(MaybeOkResponse::new(is_ok, body))
        //!             }
        //!             // Otherwise return the response with `ok: false`
        //!             // The body will be parsed as an `ApiError`.
        //!             _ => Ok(MaybeOkResponse::err(body))
        //!         }
        //!     }
        //! }
        //! # fn main() {}
        //! ```
        //!
        //! You can also parse the response body into a temporary `serde_json::Value`
        //! if the status code isn't enough to determine if it's ok.
        //! This will consume the `UnbufferedResponse` and return a `BufferedResponse`
        //! instead that keeps the response body private for later handlers to use.

<<<<<<< HEAD
        pub use elastic_responses::parse::{MaybeOkResponse, MaybeBufferedResponse,
                                           UnbufferedResponse, BufferedResponse};
    }
=======
        pub use elastic_responses::HttpResponseHead;
        pub use elastic_responses::parse::{IsOk, ResponseBody, MaybeOkResponse, MaybeBufferedResponse,
                                           Unbuffered, Buffered};
    }

    pub use elastic_responses::{PingResponse, BulkResponse, BulkErrorsResponse};

    /// A generic Search API response.
    /// 
    /// For responses that contain multiple document types, use
    /// `SearchResponse<serde_json::Value>`.
    /// 
    /// This type won't parse if you've applied any [response filters]().
    /// If you need to tweak the shape of the search response you can
    /// define your own response type and implement `FromResponse` for it.
    /// See the [`parse`](parse/index.html) mod for more details.
    pub type SearchResponse<T> = SearchResponseOf<Hit<T>>;

    /// A generic Get Document API response.
    pub type GetResponse<T> = GetResponseOf<T>;

    /// A raw HTTP response that can be buffered.
    pub struct HttpResponse(RawResponse);

    impl From<RawResponse> for HttpResponse {
        fn from(value: RawResponse) -> HttpResponse {
            HttpResponse(value)
        }
    }

    impl HttpResponse {
        /// Get the HTTP status for the response.
        pub fn status(&self) -> u16 {
            self.0.status().to_u16()
        }
    }

    impl Read for HttpResponse {
        fn read(&mut self, buf: &mut [u8]) -> IoResult<usize> {
            self.0.read(buf)
        }
    }
>>>>>>> 461279b6
}

#[cfg(test)]
mod tests {
    use super::*;

    #[test]
    fn request_builder_params() {
        let client = Client::new(RequestParams::new("http://eshost:9200")).unwrap();

        let req = RequestBuilder::<_, _, ()>::new(&client, None, requests::PingRequest::new())
            .params(|p| p.url_param("pretty", true))
            .params(|p| p.url_param("refresh", true));

        let params = &req.params.unwrap();

        let (_, query) = params.get_url_qry();

        assert_eq!("http://eshost:9200", &params.base_url);
        assert_eq!("?pretty=true&refresh=true", query.unwrap());
    }
}<|MERGE_RESOLUTION|>--- conflicted
+++ resolved
@@ -89,26 +89,16 @@
 //! ```
 
 use std::marker::PhantomData;
-use serde::Deserialize;
 
 use elastic_reqwest::ElasticClient;
-<<<<<<< HEAD
-use elastic_reqwest::req::DefaultBody;
-use error::*;
-use reqwest::{Client as HttpClient, Response as RawResponse};
-
-use self::requests::{IntoBody, empty_body, HttpRequest, SearchRequest, Index, Type};
-use self::responses::{HttpResponse, FromResponse, SearchResponse};
-=======
 use elastic_responses::{HttpResponse as HttpResponseParser};
 use serde::de::DeserializeOwned;
 use reqwest::{Client as HttpClient};
 
 use error::*;
-use self::requests::{IntoBody, HttpRequest};
-use self::responses::HttpResponse;
+use self::requests::{IntoBody, DefaultBody, empty_body, Index, Type, HttpRequest, SearchRequest};
+use self::responses::{HttpResponse, SearchResponse};
 use self::responses::parse::IsOk;
->>>>>>> 461279b6
 
 pub use elastic_reqwest::RequestParams;
 
@@ -196,7 +186,7 @@
     pub fn search<'a, TDocument>
         (&'a self)
          -> RequestBuilder<'a, SearchRequestBuilder<TDocument, DefaultBody>, DefaultBody>
-        where TDocument: Deserialize
+        where TDocument: DeserializeOwned
     {
         RequestBuilder::new(&self, None, SearchRequestBuilder::new())
     }
@@ -222,7 +212,7 @@
 }
 
 impl<'a, TDocument, TBody> RequestBuilder<'a, SearchRequestBuilder<TDocument, TBody>, TBody>
-    where TDocument: Deserialize,
+    where TDocument: DeserializeOwned,
           TBody: IntoBody
 {
     /// Set the indices for the search request.
@@ -359,26 +349,13 @@
 pub struct ResponseBuilder(HttpResponse);
 
 impl ResponseBuilder {
-<<<<<<< HEAD
-    /// Get the raw HTTP response.
-    ///
-    /// This will consume the `ResponseBuilder` and return a raw
-    /// `HttpResponse` that can be read as a byte buffer.
-    pub fn into_raw(self) -> HttpResponse<RawResponse> {
-        HttpResponse::new(self.0.status().to_u16(), self.0)
-    }
-
-=======
->>>>>>> 461279b6
     /// Get the HTTP status for the response.
     pub fn status(&self) -> u16 {
         self.0.status()
     }
 
-<<<<<<< HEAD
     /// Get the response body from JSON.
     ///
-=======
     /// Convert the builder into a raw HTTP response that implements `Read`.
     pub fn raw(self) -> HttpResponse {
         self.0
@@ -386,7 +363,6 @@
 
     /// Parse an API response type from the HTTP body.
     /// 
->>>>>>> 461279b6
     /// This will consume the `ResponseBuilder` and return a
     /// concrete response type or an error.
     ///
@@ -439,13 +415,8 @@
     ///                      .and_then(|res| res.response::<Value>());
     /// # }
     /// ```
-<<<<<<< HEAD
-    pub fn into_response<T>(self) -> Result<T>
-        where T: FromResponse
-=======
     pub fn response<T>(self) -> Result<T>
         where T: IsOk + DeserializeOwned
->>>>>>> 461279b6
     {
         let (status, body) = (self.0.status(), self.0);
 
@@ -456,14 +427,14 @@
 
 /// Try convert a `ResponseBuilder` into a concrete response type.
 pub fn into_response<T>(res: ResponseBuilder) -> Result<T>
-    where T: FromResponse
+    where T: IsOk + DeserializeOwned
 {
-    res.into_response()
+    res.response()
 }
 
 /// Try convert a `ResponseBuilder` into a raw response type.
-pub fn into_raw(res: ResponseBuilder) -> Result<HttpResponse<RawResponse>> {
-    Ok(res.into_raw())
+pub fn into_raw(res: ResponseBuilder) -> Result<HttpResponse> {
+    Ok(res.raw())
 }
 
 pub mod requests {
@@ -478,13 +449,12 @@
     //! - [`BulkRequest`](endpoints/struct.BulkRequest.html) for the [Bulk API](http://www.elastic.co/guide/en/elasticsearch/reference/master/docs-bulk.html)
 
     pub use elastic_reqwest::IntoReqwestBody as IntoBody;
-    pub use elastic_reqwest::req::{HttpRequest, HttpMethod, empty_body, Url};
+    pub use elastic_reqwest::req::{HttpRequest, HttpMethod, empty_body, Url, DefaultBody};
     pub use elastic_reqwest::req::params;
     pub use elastic_reqwest::req::endpoints;
 
     pub use self::params::*;
     pub use self::endpoints::*;
-    pub use impls::*;
 }
 
 pub mod responses {
@@ -496,33 +466,12 @@
     //! - [`GetResponse`](type.GetResponse.html) for the [Document API](http://www.elastic.co/guide/en/elasticsearch/reference/master/docs-get.html)
     //! - [`BulkResponse`](struct.BulkResponse.html) for the [Bulk API](http://www.elastic.co/guide/en/elasticsearch/reference/master/docs-bulk.html)
 
-<<<<<<< HEAD
-    use elastic_responses::{SearchResponseOf, GetResponseOf};
-
-    pub use elastic_responses::{FromResponse, HttpResponse, AggregationIterator, Aggregations,
-                                Hit, Hits, Shards, PingResponse, BulkResponse, BulkErrorsResponse};
-
-    /// A generic Search API response.
-    ///
-    /// For responses that contain multiple document types, use
-    /// `SearchResponse<serde_json::Value>`.
-    ///
-    /// This type won't parse if you've applied any [response filters]().
-    /// If you need to tweak the shape of the search response you can
-    /// define your own response type and implement `FromResponse` for it.
-    /// See the [`parse`](parse/index.html) mod for more details.
-    pub type SearchResponse<T> = SearchResponseOf<Hit<T>>;
-
-    /// A generic Get Document API response.
-    pub type GetResponse<T> = GetResponseOf<T>;
-=======
     use std::io::{Read, Result as IoResult};
 
     use elastic_responses::{SearchResponseOf, GetResponseOf};
     use reqwest::Response as RawResponse;
 
     pub use elastic_responses::{AggregationIterator, Aggregations, Hit, Hits, Shards};
->>>>>>> 461279b6
 
     pub mod parse {
         //! Utility types for response parsing.
@@ -547,17 +496,10 @@
         //! struct MyResponse {
         //!     took: u64
         //! }
-<<<<<<< HEAD
-        //!
-        //! impl FromResponse for MyResponse {
-        //!     fn from_response<I, R>(res: I) -> Result<Self, ResponseError>
-        //!         where I: Into<HttpResponse<R>>, R: Read
-=======
         //! 
         //! impl IsOk for MyResponse {
         //!     fn is_ok<B>(head: HttpResponseHead, body: Unbuffered<B>) -> Result<MaybeOkResponse<B>, ParseResponseError>
         //!         where B: ResponseBody
->>>>>>> 461279b6
         //!     {
         //!         match head.status() {
         //!             // If the status is 2xx then return the response with `ok: true`
@@ -589,11 +531,6 @@
         //! This will consume the `UnbufferedResponse` and return a `BufferedResponse`
         //! instead that keeps the response body private for later handlers to use.
 
-<<<<<<< HEAD
-        pub use elastic_responses::parse::{MaybeOkResponse, MaybeBufferedResponse,
-                                           UnbufferedResponse, BufferedResponse};
-    }
-=======
         pub use elastic_responses::HttpResponseHead;
         pub use elastic_responses::parse::{IsOk, ResponseBody, MaybeOkResponse, MaybeBufferedResponse,
                                            Unbuffered, Buffered};
@@ -636,7 +573,6 @@
             self.0.read(buf)
         }
     }
->>>>>>> 461279b6
 }
 
 #[cfg(test)]
