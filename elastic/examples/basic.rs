--- conflicted
+++ resolved
@@ -14,13 +14,7 @@
 use serde_json::Value;
 use elastic::prelude::*;
 
-<<<<<<< HEAD
 fn run() -> Result<(), Box<Error>> {
-=======
-fn main() {
-    env_logger::init().unwrap();
-
->>>>>>> c171bfbb
     // A reqwest HTTP client and default parameters.
     // The `params` includes the base node url (http://localhost:9200).
     let client = SyncClientBuilder::new().build()?;
@@ -49,5 +43,6 @@
 }
 
 fn main() {
+    env_logger::init().unwrap();
     run().unwrap();
 }