--- conflicted
+++ resolved
@@ -8,13 +8,7 @@
 use std::error::Error;
 use elastic::prelude::*;
 
-<<<<<<< HEAD
 fn run() -> Result<(), Box<Error>> {
-=======
-fn main() {
-    env_logger::init().unwrap();
-
->>>>>>> c171bfbb
     // A HTTP client and request parameters
     let client = SyncClientBuilder::new().build()?;
 
@@ -30,5 +24,6 @@
 }
 
 fn main() {
+    env_logger::init().unwrap();
     run().unwrap()
 }