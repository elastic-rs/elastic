//! Get a document from an index.
//!
//! NOTE: This sample expects you have a node running on `localhost:9200`.
//!
//! This sample demonstrates how to get a previously indexed document.
//! There are a few error cases to consider, depending on whether or not the index
//! exists, and the document is indexed.
//! Also see the `typed` sample for a more complete implementation.

extern crate env_logger;
extern crate serde_json;
extern crate elastic;

use std::error::Error as StdError;
use serde_json::Value;
use elastic::error::{Error, ApiError};
use elastic::prelude::*;

<<<<<<< HEAD
fn run() -> Result<(), Box<StdError>> {
=======
fn main() {
    env_logger::init().unwrap();

>>>>>>> c171bfbb
    // A reqwest HTTP client and default parameters.
    // The `params` includes the base node url (http://localhost:9200).
    let client = SyncClientBuilder::new().build()?;

    let res = client
        .document_get::<Value>(index("typed_sample_index"), id("1"))
        .ty("mytype")
        .send();

    // Responses can be unpacked in various ways. In this case we check if:
    // - The call succeeded and the document was found
    // - The call succeeded but the document wasn't found
    // - The call failed because the index doesn't exist
    // - The call failed for some other reason
    match res.map(|res| res.into_document()) {
        // The doc was found
        Ok(Some(doc)) => {
            println!("document found: {:?}", doc);
        }
        // The index exists, but the doc wasn't found
        Ok(None) => {
            println!("document not found, but index exists");
        }
        // No index
        Err(Error::Api(ApiError::IndexNotFound { .. })) => {
            println!("index not found");
        },
        // Some other error
        Err(e) => Err(e)?
    }

    Ok(())
}

fn main() {
    run().unwrap()
}<|MERGE_RESOLUTION|>--- conflicted
+++ resolved
@@ -16,13 +16,7 @@
 use elastic::error::{Error, ApiError};
 use elastic::prelude::*;
 
-<<<<<<< HEAD
 fn run() -> Result<(), Box<StdError>> {
-=======
-fn main() {
-    env_logger::init().unwrap();
-
->>>>>>> c171bfbb
     // A reqwest HTTP client and default parameters.
     // The `params` includes the base node url (http://localhost:9200).
     let client = SyncClientBuilder::new().build()?;
@@ -58,5 +52,6 @@
 }
 
 fn main() {
+    env_logger::init().unwrap();
     run().unwrap()
 }