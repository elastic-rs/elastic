//! Index a document.
//!
//! NOTE: This sample expects you have a node running on `localhost:9200`.
//!
//! This sample demonstrates how to create an index, add type mapping, and index a document.
//! Also see the `typed` sample for a more complete implementation.

extern crate env_logger;
#[macro_use]
extern crate elastic_derive;
#[macro_use]
extern crate serde_derive;
extern crate serde;

extern crate elastic;

use std::error::Error;
use elastic::prelude::*;

#[derive(Debug, Serialize, Deserialize, ElasticType)]
struct MyType {
    id: i32,
    title: String,
    timestamp: Date<DefaultDateMapping>,
}

<<<<<<< HEAD
fn run() -> Result<(), Box<Error>> {
=======
fn main() {
    env_logger::init().unwrap();

>>>>>>> c171bfbb
    // A HTTP client and request parameters
    let client = SyncClientBuilder::new().build()?;

    // Create a document to index
    let doc = MyType {
        id: 1,
        title: String::from("A title"),
        timestamp: Date::now(),
    };

    // Create the index
    client.index_create(sample_index()).send()?;

    // Add the document mapping (optional, but makes sure `timestamp` is mapped as a `date`)
    client.document_put_mapping::<MyType>(sample_index()).send()?;

    // Index the document
    client.document_index(sample_index(), id(doc.id), doc)
          .send()?;

    Ok(())
}

fn main() {
    run().unwrap();
}

fn sample_index() -> Index<'static> {
    Index::from("index_sample_index")
}<|MERGE_RESOLUTION|>--- conflicted
+++ resolved
@@ -24,13 +24,7 @@
     timestamp: Date<DefaultDateMapping>,
 }
 
-<<<<<<< HEAD
 fn run() -> Result<(), Box<Error>> {
-=======
-fn main() {
-    env_logger::init().unwrap();
-
->>>>>>> c171bfbb
     // A HTTP client and request parameters
     let client = SyncClientBuilder::new().build()?;
 
@@ -55,6 +49,7 @@
 }
 
 fn main() {
+    env_logger::init().unwrap();
     run().unwrap();
 }
 
