[package]
name = "elastic"
version = "0.13.3"
authors = ["Ashley Mannix <ashleymannix@live.com.au>"]
license = "Apache-2.0"
keywords = ["elasticsearch", "search"]
description = "A modular sync and async client for the Elasticsearch REST API."
documentation = "https://docs.rs/elastic/"
repository = "https://github.com/elastic-rs/elastic"

[badges]
travis-ci = { repository = "elastic-rs/elastic" }
appveyor = { repository = "elastic-rs/elastic" }

[features]
nightly = ["elastic_reqwest/nightly"]

[dependencies]
<<<<<<< HEAD
error-chain = "0.11.0-rc.2"
=======
log = "~0.3.8"
uuid = { version = "~0.5.1", features = [ "v4" ] }
error-chain = "~0.9.0"
>>>>>>> c171bfbb
serde = "~1"
serde_json = "~1"
reqwest = { version = "*", git = "https://github.com/seanmonstar/reqwest.git", features = ["unstable"] }
futures = "*"
tokio-core = "*"
tokio-io = "*"
futures-cpupool = "*"

elastic_reqwest = { version = "*", git = "https://github.com/elastic-rs/elastic-reqwest.git" }
elastic_types = "~0.19.0"

[dev-dependencies]
<<<<<<< HEAD
json_str = "~0.5"
serde_derive = "~1"
elastic_derive = { version = "~0.14.0", path = "../derive" }
=======
env_logger = "~0.4.3"
json_str = "^0.*"
serde_derive = "~1"
elastic_derive = "~0.13.3"
>>>>>>> c171bfbb
<|MERGE_RESOLUTION|>--- conflicted
+++ resolved
@@ -1,6 +1,6 @@
 [package]
 name = "elastic"
-version = "0.13.3"
+version = "0.14.0"
 authors = ["Ashley Mannix <ashleymannix@live.com.au>"]
 license = "Apache-2.0"
 keywords = ["elasticsearch", "search"]
@@ -16,13 +16,9 @@
 nightly = ["elastic_reqwest/nightly"]
 
 [dependencies]
-<<<<<<< HEAD
 error-chain = "0.11.0-rc.2"
-=======
 log = "~0.3.8"
 uuid = { version = "~0.5.1", features = [ "v4" ] }
-error-chain = "~0.9.0"
->>>>>>> c171bfbb
 serde = "~1"
 serde_json = "~1"
 reqwest = { version = "*", git = "https://github.com/seanmonstar/reqwest.git", features = ["unstable"] }
@@ -35,13 +31,7 @@
 elastic_types = "~0.19.0"
 
 [dev-dependencies]
-<<<<<<< HEAD
 json_str = "~0.5"
 serde_derive = "~1"
 elastic_derive = { version = "~0.14.0", path = "../derive" }
-=======
-env_logger = "~0.4.3"
-json_str = "^0.*"
-serde_derive = "~1"
-elastic_derive = "~0.13.3"
->>>>>>> c171bfbb
+env_logger = "~0.4.3"