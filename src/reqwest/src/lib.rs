/*!
Elasticsearch REST API Client

A lightweight implementation of the Elasticsearch API based on the [`reqwest`][reqwest] HTTP client.

Each API endpoint is represented as its own type, that only accept a valid combination of route parameters.
This library makes very few assumptions, leaving it up to you to decide what to invest your precious CPU cycles into.

The API is generated from the official Elasticsearch spec, so it's always current.

# Supported Versions

 `elastic_types` | Elasticsearch
 --------------- | -------------
 `0.x`           | `5.x`

# Usage

This crate is on [crates.io][crates].
To get started, add `elastic_reqwest` and `reqwest` to your `Cargo.toml`:

```ignore
[dependencies]
elastic_reqwest = "*"
reqwest = "*"
```

Then reference in your crate root:

```
extern crate elastic_reqwest;
# fn main() {}
```

# Making synchronous requests

- Create a [`SyncClient`][default_sync]
- Call [`elastic_req`][elastic_req_sync] on the client
- Work with the raw http response
- Or call [`parse`][parse] to get a concrete response or API error

## Minimal Example

Execute a search request synchronously and parse the response:

```no_run
//HTTP POST /myindex/mytype/_search

#[macro_use]
extern crate serde_json;
extern crate elastic_reqwest;

use serde_json::Value;
use elastic_reqwest::{SyncElasticClient, SyncFromResponse, parse};
use elastic_reqwest::req::SearchRequest;
use elastic_reqwest::res::SearchResponse;

# fn main() {
let (client, params) = elastic_reqwest::sync::default().unwrap();

let search = SearchRequest::for_index_ty(
    "myindex", "mytype",
    json!({
        "query": {
            "filtered": {
                "query": {
                    "match_all": {}
                },
                "filter": {
                    "geo_distance": {
                        "distance": "20km",
                        "location": {
                            "lat": 37.776,
                            "lon": -122.41
                        }
                    }
                }
            }
        }
    })
);

let http_res = client.elastic_req(&params, search).unwrap();
let search_res = parse::<SearchResponse<Value>>().from_response(http_res).unwrap();
# }
```

# Making asynchronous requests

- Create an [`AsyncClient`][default_async]
- Call [`elastic_req`][elastic_req_async] on the client
- Work with the raw http response
- Or call [`parse`][parse] to get a concrete response or API error

## Minimal Example

Execute a search request asynchronously and parse the response:

```no_run
//HTTP POST /myindex/mytype/_search

#[macro_use]
extern crate serde_json;
extern crate elastic_reqwest;
extern crate tokio_core;
extern crate futures;

use tokio_core::reactor::Core;
use futures::Future;
use serde_json::Value;
use elastic_reqwest::{AsyncElasticClient, AsyncFromResponse, parse};
use elastic_reqwest::req::SearchRequest;
use elastic_reqwest::res::SearchResponse;

# fn main() {
let mut core = Core::new().unwrap();

let (client, params) = elastic_reqwest::async::default(&core.handle()).unwrap();

let search = SearchRequest::for_index_ty(
    "myindex", "mytype",
    json!({
        "query": {
            "filtered": {
                "query": {
                    "match_all": {}
                },
                "filter": {
                    "geo_distance": {
                        "distance": "20km",
                        "location": {
                            "lat": 37.776,
                            "lon": -122.41
                        }
                    }
                }
            }
        }
    })
);

let search_future = client
    .elastic_req(&params, search)
    .and_then(|http_res| parse::<SearchResponse<Value>>().from_response(http_res))
    .and_then(|search_res| {
        println!("{:?}", search_res);
        Ok(())  
    });

core.run(search_future).unwrap();
# }
```

## Search Request with Url Param

Execute a search request with a url parameter:

```no_run
//HTTP GET /myindex/mytype/_search?q=*

extern crate serde_json;
extern crate elastic_reqwest;

use serde_json::Value;
use elastic_reqwest::{ SyncElasticClient, SyncFromResponse, RequestParams, parse };
use elastic_reqwest::req::SimpleSearchRequest;
use elastic_reqwest::res::SearchResponse;

# fn main() {
let (client, _) = elastic_reqwest::sync::default().unwrap();

let params = RequestParams::default()
    .url_param("pretty", true)
    .url_param("q", "*");

let search = SimpleSearchRequest::for_index_ty(
    "myindex", "mytype"
);

let http_res = client.elastic_req(&params, search).unwrap();
let search_res = parse::<SearchResponse<Value>>().from_response(http_res).unwrap();
# }
```

# See Also

- [`elastic`][elastic].
A higher-level Elasticsearch client that uses `elastic_reqwest` as its HTTP layer.
- [`rs-es`][rs-es].
A higher-level Elasticsearch client that provides strongly-typed Query DSL buiilders.
- [`json_str`][json_str]
A library for generating minified json strings from Rust syntax.

# Links
- [Elasticsearch Docs][es-docs]
- [Github][repo]

[default_sync]: sync/fn.default.html
[default_async]: async/fn.default.html
[elastic_req_sync]: sync/trait.SyncElasticClient.html#tymethod.elastic_req
[elastic_req_async]: async/trait.AsyncElasticClient.html#tymethod.elastic_req
[parse]: fn.parse.html
[elastic]: https://github.com/elastic-rs/elastic
[rs-es]: https://github.com/benashford/rs-es
[json_str]: https://github.com/KodrAus/json_str
[reqwest]: https://github.com/seanmonstar/reqwest/
[es-docs]: https://www.elastic.co/guide/en/elasticsearch/reference/master/index.html
[repo]: https://github.com/elastic-rs/elastic-reqwest
[crates]: https://crates.io/crates/elastic_reqwest
*/

#![deny(warnings)]
#![deny(missing_docs)]

#[macro_use]
extern crate quick_error;

extern crate bytes;
extern crate elastic_requests;
extern crate elastic_responses;
extern crate futures;
extern crate reqwest;
extern crate serde;
<<<<<<< HEAD
#[macro_use]
extern crate serde_derive;
#[cfg_attr(test, macro_use)] 
=======
#[cfg_attr(test, macro_use)]
>>>>>>> 216ba8a1
extern crate serde_json;
extern crate tokio_core;
extern crate url;

mod private {
    pub trait Sealed {}
}

pub mod sniffer;
pub mod sync;
pub mod async;

pub use self::sync::{SyncBody, SyncElasticClient, SyncFromResponse};
pub use self::async::{AsyncBody, AsyncElasticClient, AsyncFromResponse};

/**
Request types.

These are re-exported from `elastic_requests` for convenience.
*/
pub mod req {
    pub use elastic_requests::*;
}

/**
Response types.

These are re-exported from `elastic_responses` for convenience.
*/
pub mod res {
    pub use elastic_responses::*;
}

pub use self::res::parse;

use std::sync::Arc;
use std::collections::HashMap;
use std::str;
use reqwest::Error as ReqwestError;
use reqwest::header::{ContentType, Header, Headers};
use url::form_urlencoded::Serializer;

use self::res::error::ResponseError;
use self::req::HttpMethod;

quick_error! {
    /** An error sending a request or parsing a response. */
    #[derive(Debug)]
    pub enum Error {
        /** A http error. */
        Http(err: ReqwestError) {
            from()
            description("http error")
            display("http error: {}", err)
            cause(err)
        }
        /** A response error. */
        Response(err: ResponseError) {
            from()
            description("response error")
            display("response error: {}", err)
            cause(err)
        }
        #[doc(hidden)]
        __NonExhaustive
    }
}

/**
A builder for `RequestParams`.

This builder doesn't expect a base url to be suppliedd up-front.
*/
#[derive(Clone)]
pub struct RequestParamsBuilder {
    url_params: Arc<HashMap<&'static str, String>>,
    // We should be able to replace this with `Arc<HeadersMap>` from the `http` crate
    headers_factory: Option<Arc<Fn(&mut Headers) + Send + Sync + 'static>>,
}

/**
Parameters for a single REST API request.

The `RequestParams` struct allows you to set headers and url parameters for a given request.
By default, the `ContentType::json` header will always be added.
Url parameters are added as simple key-value pairs, and serialised by [rust-url](http://servo.github.io/rust-url/url/index.html).

# Examples

With default query parameters:

```
# use elastic_reqwest::RequestParams;
let params = RequestParams::default();
```

With a custom base url:

```
# use elastic_reqwest::RequestParams;
let params = RequestParams::new("http://mybaseurl:9200");
```

With custom headers:

```
# extern crate reqwest;
# extern crate elastic_reqwest;
# use elastic_reqwest::RequestParams;
# use reqwest::header::Authorization;
# fn main() {
let params = RequestParams::default()
    .header(Authorization("let me in".to_owned()));
# }
```

With url query parameters:

```
# extern crate elastic_reqwest;
# use elastic_reqwest::RequestParams;
# fn main() {
let params = RequestParams::default()
    .url_param("pretty", true)
    .url_param("q", "*");
# }
```
*/
#[derive(Clone)]
pub struct RequestParams {
<<<<<<< HEAD
    base_url: Arc<str>,
    inner: RequestParamsBuilder,
=======
    /** Base url for Elasticsearch. */ base_url: String,
    /** Simple key-value store for url query params. */ url_params: BTreeMap<&'static str, String>,
    /** The complete set of headers that will be sent with the request. */ headers_factory: Option<Arc<Fn(&mut Headers) + Send + Sync + 'static>>,
>>>>>>> 216ba8a1
}

impl RequestParamsBuilder {
    /** 
    Create a new container for request parameters.
    
    This method takes a fully-qualified url for the Elasticsearch node.
    It will also set the `Content-Type` header to `application/json`.
    */
    pub fn new() -> Self {
        RequestParamsBuilder {
            headers_factory: None,
            url_params: Arc::new(HashMap::new()),
        }
    }

    /** 
    Set a url param value.
    
    These parameters are added as query parameters to request urls.
    */
    pub fn url_param<T: ToString>(mut self, key: &'static str, value: T) -> Self {
        Arc::make_mut(&mut self.url_params).insert(key, value.to_string());
        self
    }

    /** Set a request header. */
    pub fn header<H>(self, header: H) -> Self
    where
        H: Header + Clone,
    {
        self.headers(move |h| h.set(header.clone()))
    }

    /** 
    Set a header value on the params.
    
    Each call to `headers` will chain to the end of the last call.
    This function allocates a new `Arc` for each call.
    */
    fn headers<F>(mut self, headers_factory: F) -> Self
    where
        F: Fn(&mut Headers) + Send + Sync + 'static,
    {
        if let Some(old_headers_factory) = self.headers_factory {
            let headers_factory = move |mut headers: &mut Headers| {
                old_headers_factory(&mut headers);
                headers_factory(&mut headers);
            };

            self.headers_factory = Some(Arc::new(headers_factory));
        } else {
            self.headers_factory = Some(Arc::new(headers_factory));
        }

        self
    }

    /**
    Build `RequestParams`.
    */
    pub fn build<T: AsRef<str>>(&self, base: T) -> RequestParams {
        RequestParams {
            base_url: base.as_ref().into(),
            inner: self.clone()
        }
    }
}

impl Default for RequestParamsBuilder {
    fn default() -> Self {
        RequestParamsBuilder::new()
    }
}

impl RequestParams {
    fn from_parts(base_url: Arc<str>, inner: RequestParamsBuilder) -> Self {
        RequestParams {
            base_url: base_url,
            inner: inner,
        }
    }

    /** 
    Create a new container for request parameters.
    
    This method takes a fully-qualified url for the Elasticsearch node.
    It will also set the `Content-Type` header to `application/json`.
    */
    pub fn new<T: AsRef<str>>(base: T) -> Self {
        RequestParams::from_parts(base.as_ref().into(), RequestParamsBuilder::new())
    }

    /** Set the base url for the Elasticsearch node. */
    pub fn base_url<T: AsRef<str>>(mut self, base: T) -> Self {
        self.base_url = base.as_ref().into();        
        self
    }

    /** 
    Set a url param value.
    
    These parameters are added as query parameters to request urls.
    */
    pub fn url_param<T: ToString>(mut self, key: &'static str, value: T) -> Self {
        self.inner = self.inner.url_param(key, value);
        self
    }

    /** Set a request header. */
    pub fn header<H>(mut self, header: H) -> Self
        where H: Header + Clone
    {
        self.inner = self.inner.header(header);
        self
    }

    /** Get the base url. */
    pub fn get_base_url(&self) -> &str {
        &self.base_url
    }

    /** Create a new `Headers` structure, and thread it through the configuration functions. */
    pub fn get_headers(&self) -> Headers {
        let mut headers = Headers::new();
        headers.set(ContentType::json());

        if let Some(ref headers_factory) = self.inner.headers_factory {
            headers_factory(&mut headers);
        }

        headers
    }

    /** 
    Get the url query params as a formatted string.
    
    Follows the `application/x-www-form-urlencoded` format.
    This method returns the length of the query string and an optional value.
    If the value is `None`, then the length will be `0`.
    */
    pub fn get_url_qry(&self) -> (usize, Option<String>) {
        if self.inner.url_params.len() > 0 {
            let qry: String = Serializer::for_suffix(String::from("?"), 1)
                .extend_pairs(self.inner.url_params.iter())
                .finish();

            (qry.len(), Some(qry))
        } else {
            (0, None)
        }
    }
}

impl Default for RequestParams {
    fn default() -> Self {
        RequestParams::new("http://localhost:9200")
    }
}

fn build_url<'a>(req_url: &str, params: &RequestParams) -> String {
    let (qry_len, qry) = params.get_url_qry();

    let mut url = String::with_capacity(params.base_url.len() + req_url.len() + qry_len);

    url.push_str(&params.base_url);
    url.push_str(&req_url);

    if let Some(qry) = qry {
        url.push_str(&qry);
    }

    url
}

fn build_method(method: HttpMethod) -> reqwest::Method {
    match method {
        HttpMethod::Get => reqwest::Method::Get,
        HttpMethod::Post => reqwest::Method::Post,
        HttpMethod::Head => reqwest::Method::Head,
        HttpMethod::Delete => reqwest::Method::Delete,
        HttpMethod::Put => reqwest::Method::Put,
        HttpMethod::Patch => reqwest::Method::Patch,
    }
}

#[cfg(test)]
fn assert_send<T: Send>() {}

#[cfg(test)]
fn assert_sync<T: Sync>() {}

#[cfg(test)]
mod tests {
    use reqwest::header::{Authorization, ContentType, Referer};
    use super::*;

    #[test]
    fn assert_send_sync() {
        assert_send::<RequestParams>();
        assert_sync::<RequestParams>();
    }

    #[test]
    fn request_params_has_default_content_type() {
        let req = RequestParams::default();

        let headers = req.get_headers();

        assert_eq!(Some(&ContentType::json()), headers.get::<ContentType>());
    }

    #[test]
    fn set_multiple_headers() {
        let req = RequestParams::default()
            .header(Referer::new("/not-the-value"))
            .header(Referer::new("/People.html#tim"))
            .header(Authorization("let me in".to_owned()));

        let headers = req.get_headers();

        assert_eq!(Some(&ContentType::json()), headers.get::<ContentType>());
        assert_eq!(
            Some(&Referer::new("/People.html#tim")),
            headers.get::<Referer>()
        );
        assert_eq!(
            Some(&Authorization("let me in".to_owned())),
            headers.get::<Authorization<String>>()
        );
    }

    #[test]
    fn request_params_has_default_base_url() {
        let req = RequestParams::default();

        assert_eq!("http://localhost:9200", req.get_base_url());
    }

    #[test]
    fn request_params_can_set_base_url() {
        let req = RequestParams::default().base_url("http://eshost:9200");

        assert_eq!("http://eshost:9200", req.get_base_url());
    }

    #[test]
    fn request_params_can_set_url_query() {
        let req = RequestParams::default()
            .url_param("pretty", false)
            .url_param("pretty", true)
            .url_param("q", "*");

        assert_eq!(
            (16, Some(String::from("?pretty=true&q=*"))),
            req.get_url_qry()
        );
    }

    #[test]
    fn empty_request_params_returns_empty_string() {
        let req = RequestParams::default();

        assert_eq!((0, None), req.get_url_qry());
    }
}<|MERGE_RESOLUTION|>--- conflicted
+++ resolved
@@ -221,13 +221,9 @@
 extern crate futures;
 extern crate reqwest;
 extern crate serde;
-<<<<<<< HEAD
 #[macro_use]
 extern crate serde_derive;
-#[cfg_attr(test, macro_use)] 
-=======
 #[cfg_attr(test, macro_use)]
->>>>>>> 216ba8a1
 extern crate serde_json;
 extern crate tokio_core;
 extern crate url;
@@ -358,14 +354,8 @@
 */
 #[derive(Clone)]
 pub struct RequestParams {
-<<<<<<< HEAD
     base_url: Arc<str>,
     inner: RequestParamsBuilder,
-=======
-    /** Base url for Elasticsearch. */ base_url: String,
-    /** Simple key-value store for url query params. */ url_params: BTreeMap<&'static str, String>,
-    /** The complete set of headers that will be sent with the request. */ headers_factory: Option<Arc<Fn(&mut Headers) + Send + Sync + 'static>>,
->>>>>>> 216ba8a1
 }
 
 impl RequestParamsBuilder {
@@ -430,7 +420,7 @@
     pub fn build<T: AsRef<str>>(&self, base: T) -> RequestParams {
         RequestParams {
             base_url: base.as_ref().into(),
-            inner: self.clone()
+            inner: self.clone(),
         }
     }
 }
@@ -461,7 +451,7 @@
 
     /** Set the base url for the Elasticsearch node. */
     pub fn base_url<T: AsRef<str>>(mut self, base: T) -> Self {
-        self.base_url = base.as_ref().into();        
+        self.base_url = base.as_ref().into();
         self
     }
 
@@ -477,7 +467,8 @@
 
     /** Set a request header. */
     pub fn header<H>(mut self, header: H) -> Self
-        where H: Header + Clone
+    where
+        H: Header + Clone,
     {
         self.inner = self.inner.header(header);
         self
