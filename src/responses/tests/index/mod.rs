extern crate elastic_responses;
extern crate serde_json;

use elastic_responses::*;
use elastic_responses::error::*;
use load_file;

#[test]
fn success_parse_response() {
    let f = load_file("tests/samples/index_success.json");
    let deserialized = parse::<IndexResponse>().from_reader(StatusCode::OK, f).unwrap();

    assert!(deserialized.created());
    assert_eq!("testindex", deserialized.index());
    assert_eq!("testtype", deserialized.ty());
    assert_eq!("1", deserialized.id());
    assert_eq!(Some(1), deserialized.version());
}

#[test]
<<<<<<< HEAD
fn error_parse_mapping() {
    let f = load_file("tests/samples/error_mapper_parsing.json");
    let deserialized = parse::<IndexResponse>().from_reader(StatusCode::BAD_REQUEST, f).unwrap_err();

    let valid = match deserialized {
        ResponseError::Api(ApiError::MapperParsing { ref reason }) if reason == "failed to parse, document is empty" => true,
        _ => false,
    };

    assert!(valid);
}

#[test]
=======
>>>>>>> a6a06399
fn error_parse_index_already_exists() {
    let f = load_file("tests/samples/error_index_already_exists.json");
    let deserialized = parse::<IndexResponse>().from_reader(StatusCode::BAD_REQUEST, f).unwrap_err();

    let valid = match deserialized {
        ResponseError::Api(ApiError::IndexAlreadyExists { ref index }) if index == "carrots" => true,
        _ => false,
    };

    assert!(valid);
}<|MERGE_RESOLUTION|>--- conflicted
+++ resolved
@@ -18,22 +18,6 @@
 }
 
 #[test]
-<<<<<<< HEAD
-fn error_parse_mapping() {
-    let f = load_file("tests/samples/error_mapper_parsing.json");
-    let deserialized = parse::<IndexResponse>().from_reader(StatusCode::BAD_REQUEST, f).unwrap_err();
-
-    let valid = match deserialized {
-        ResponseError::Api(ApiError::MapperParsing { ref reason }) if reason == "failed to parse, document is empty" => true,
-        _ => false,
-    };
-
-    assert!(valid);
-}
-
-#[test]
-=======
->>>>>>> a6a06399
 fn error_parse_index_already_exists() {
     let f = load_file("tests/samples/error_index_already_exists.json");
     let deserialized = parse::<IndexResponse>().from_reader(StatusCode::BAD_REQUEST, f).unwrap_err();
