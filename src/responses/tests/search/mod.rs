extern crate elastic_responses;
extern crate serde;
extern crate serde_json;

use elastic_responses::*;
use elastic_responses::error::*;
use serde_json::Value;
use load_file;

#[test]
fn success_parse_empty() {
    let f = load_file("tests/samples/search_empty.json");
    let deserialized = parse::<SearchResponse<Value>>()
        .from_reader(StatusCode::OK, f)
        .unwrap();

    assert_eq!(deserialized.hits().into_iter().count(), 0);
}

#[test]
fn success_parse_hits_simple() {
    let f = load_file("tests/samples/search_hits_only.json");
    let deserialized = parse::<SearchResponse<Value>>()
        .from_reader(StatusCode::OK, f)
        .unwrap();

    assert_eq!(deserialized.hits().into_iter().count(), 5);
}

#[test]
fn success_parse_hits_simple_of_t() {
    #[allow(dead_code)]
    #[derive(Deserialize)]
    struct Event {
        #[serde(rename = "@version")] version: String,
        #[serde(rename = "@timestamp")] timestamp: String,
        port: u16,
        #[serde(rename = "type")] ty: String,
        tags: Vec<String>,
        #[serde(rename = "destinationAddress")] destination_address: String,
        #[serde(rename = "countryCode", default)] country_code: String,
        #[serde(rename = "countryName", default)] country_name: String,
        #[serde(rename = "cityName", default)] city_name: String,
        #[serde(rename = "internetServiceProviderName", default)] internet_service_provider_name: String,
        #[serde(rename = "syslogProgram")] syslog_program: String,
    }

    let f = load_file("tests/samples/search_hits_only.json");
    let deserialized = parse::<SearchResponse<Event>>()
        .from_reader(StatusCode::OK, f)
        .unwrap();

    assert_eq!(deserialized.hits().into_iter().count(), 5);
}

#[test]
fn success_parse_hits_no_score() {
    let f = load_file("tests/samples/search_null_score.json");
    let deserialized = parse::<SearchResponse<Value>>()
        .from_reader(StatusCode::OK, f)
        .unwrap();

    assert_eq!(deserialized.hits().into_iter().count(), 1);
}

#[test]
fn success_parse_hits_bank_sample() {
    let f = load_file("tests/samples/search_bank_sample.json");
    let deserialized = parse::<SearchResponse<Value>>()
        .from_reader(StatusCode::OK, f)
        .unwrap();

    assert_eq!(deserialized.hits().into_iter().count(), 10);
}

#[test]
fn success_aggs_when_not_present() {
    let f = load_file("tests/samples/search_hits_only.json");
    let deserialized = parse::<SearchResponse<Value>>()
        .from_reader(StatusCode::OK, f)
        .unwrap();

    assert_eq!(deserialized.aggs().count(), 0);
}

#[test]
fn success_parse_simple_aggs() {
    let f = load_file("tests/samples/search_aggregation_simple.json");
    let deserialized = parse::<SearchResponse<Value>>()
        .from_reader(StatusCode::OK, f)
        .unwrap();

    let _agg = deserialized
        .aggs()
        .filter_map(|agg| agg.get("myagg").and_then(|val| val.as_f64()))
        .nth(0);

    // TODO: Enable once we support simple values
    // assert_eq!(Some(10f64), agg);
}

#[test]
fn success_parse_simple_nested_aggs() {
    let f = load_file("tests/samples/search_aggregation_simple_nested.json");
    let deserialized = parse::<SearchResponse<Value>>()
        .from_reader(StatusCode::OK, f)
        .unwrap();

    assert_eq!(deserialized.aggs().count(), 124);
}

#[test]
fn success_parse_3level_aggs() {
    let f = load_file("tests/samples/search_aggregation_3level.json");
    let deserialized = parse::<SearchResponse<Value>>()
        .from_reader(StatusCode::OK, f)
        .unwrap();

    assert_eq!(deserialized.aggs().count(), 201);
}

#[test]
fn success_parse_3level_multichild_aggs() {
    let f = load_file("tests/samples/search_aggregation_3level_multichild.json");
    let deserialized = parse::<SearchResponse<Value>>()
        .from_reader(StatusCode::OK, f)
        .unwrap();

    let mut first = true;
    let mut count = 0;

    for i in deserialized.aggs().take(500000) {
        count += 1;
        if first {
            assert_eq!(&json!(12), i["max_ack_pkts_sent"]);
            assert_eq!(&json!(7), i["avg_ack_pkts_sent"]);
            assert_eq!(&json!(2), i["min_ack_pkts_sent"]);

            first = false;
        }
    }
    assert_eq!(count, 201);
}

#[test]
fn success_parse_3level_multistats_aggs() {
    let f = load_file("tests/samples/search_aggregation_3level_multistats.json");
    let deserialized = parse::<SearchResponse<Value>>()
        .from_reader(StatusCode::OK, f)
        .unwrap();

    let mut first = true;
    let mut count = 0;
    for i in deserialized.aggs().take(500000) {
        count += 1;
        if first {
            assert_eq!(&json!(2), i["extstats_ack_pkts_sent_min"]);
            assert_eq!(&json!(7), i["stats_ack_pkts_sent_avg"]);
            assert_eq!(&json!(12), i["extstats_ack_pkts_sent_max"]);
            assert_eq!(
                &json!(17),
                i["extstats_ack_pkts_sent_std_deviation_bounds_upper"]
            );

            first = false;
        }
    }
    assert_eq!(count, 61);
}

#[test]
fn success_parse_simple_aggs_no_empty_first_record() {
    let f = load_file("tests/samples/search_aggregation_simple.json");
    let deserialized = parse::<SearchResponse<Value>>()
        .from_reader(StatusCode::OK, f)
        .unwrap();

    let agg = "timechart";
    let mut first = true;
    for i in deserialized.aggs().take(50) {
        if first {
            assert!(i.contains_key(agg));
            first = false;
        }
    }
}

#[test]
fn success_parse_hits_simple_as_value() {
    let f = load_file("tests/samples/search_hits_only.json");
    let deserialized = parse::<Value>().from_reader(StatusCode::OK, f).unwrap();

    assert_eq!(deserialized["_shards"]["total"].as_u64().unwrap(), 5);
}

#[test]
fn error_parse_index_not_found() {
    let f = load_file("tests/samples/error_index_not_found.json");
    let deserialized = parse::<SearchResponse<Value>>()
        .from_reader(StatusCode::NOT_FOUND, f)
        .unwrap_err();

    let valid = match deserialized {
        ResponseError::Api(ApiError::IndexNotFound { ref index }) if index == "carrots" => true,
        _ => false,
    };

    assert!(valid);
<<<<<<< HEAD
}

#[test]
fn error_parse_parsing() {
    let f = load_file("tests/samples/error_parsing.json");
    let deserialized = parse::<SearchResponse<Value>>()
        .from_reader(StatusCode::BAD_REQUEST, f)
        .unwrap_err();

    let valid = match deserialized {
        ResponseError::Api(ApiError::Parsing {
            line: 2,
            col: 9,
            ref reason,
        }) if reason == "Unknown key for a START_OBJECT in [qry]." =>
        {
            true
        }
        _ => false,
    };

    assert!(valid);
}

#[test]
fn error_parse_other() {
    let f = load_file("tests/samples/error_other.json");
    let deserialized = parse::<SearchResponse<Value>>()
        .from_reader(StatusCode::INTERNAL_SERVER_ERROR, f)
        .unwrap_err();

    let reason = match deserialized {
        ResponseError::Api(ApiError::Other(ref err)) => err.get("reason")
            .and_then(|reason| reason.as_str())
            .map(|reason| reason.to_owned()),
        _ => None,
    };

    assert_eq!(
        Some(String::from("An error that we don't know about.")),
        reason
    );
=======
>>>>>>> a6a06399
}<|MERGE_RESOLUTION|>--- conflicted
+++ resolved
@@ -206,49 +206,4 @@
     };
 
     assert!(valid);
-<<<<<<< HEAD
-}
-
-#[test]
-fn error_parse_parsing() {
-    let f = load_file("tests/samples/error_parsing.json");
-    let deserialized = parse::<SearchResponse<Value>>()
-        .from_reader(StatusCode::BAD_REQUEST, f)
-        .unwrap_err();
-
-    let valid = match deserialized {
-        ResponseError::Api(ApiError::Parsing {
-            line: 2,
-            col: 9,
-            ref reason,
-        }) if reason == "Unknown key for a START_OBJECT in [qry]." =>
-        {
-            true
-        }
-        _ => false,
-    };
-
-    assert!(valid);
-}
-
-#[test]
-fn error_parse_other() {
-    let f = load_file("tests/samples/error_other.json");
-    let deserialized = parse::<SearchResponse<Value>>()
-        .from_reader(StatusCode::INTERNAL_SERVER_ERROR, f)
-        .unwrap_err();
-
-    let reason = match deserialized {
-        ResponseError::Api(ApiError::Other(ref err)) => err.get("reason")
-            .and_then(|reason| reason.as_str())
-            .map(|reason| reason.to_owned()),
-        _ => None,
-    };
-
-    assert_eq!(
-        Some(String::from("An error that we don't know about.")),
-        reason
-    );
-=======
->>>>>>> a6a06399
 }