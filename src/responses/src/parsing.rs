--- conflicted
+++ resolved
@@ -256,25 +256,17 @@
     fn is_ok<B: ResponseBody>(head: HttpResponseHead, unbuffered: Unbuffered<B>) -> Result<MaybeOkResponse<B>, ParseError>;
 }
 
-<<<<<<< HEAD
 /**
 A convenient trait that automatically derives `IsOk` if the status code is in the `200` range.
 */
 pub trait IsOkOnSuccess {}
 
 impl<T: IsOkOnSuccess> IsOk for T {
-    fn is_ok<B: ResponseBody>(head: HttpResponseHead, body: Unbuffered<B>) -> Result<MaybeOkResponse<B>, ParseResponseError> {
+    fn is_ok<B: ResponseBody>(head: HttpResponseHead, body: Unbuffered<B>) -> Result<MaybeOkResponse<B>, ParseError> {
         if head.status().is_success() {
             Ok(MaybeOkResponse::ok(body))
         } else {
             Ok(MaybeOkResponse::err(body))
-=======
-impl IsOk for Value {
-    fn is_ok<B: ResponseBody>(head: HttpResponseHead, body: Unbuffered<B>) -> Result<MaybeOkResponse<B>, ParseError> {
-        match head.status() {
-            200...299 => Ok(MaybeOkResponse::ok(body)),
-            _ => Ok(MaybeOkResponse::err(body)),
->>>>>>> a6a06399
         }
     }
 }
