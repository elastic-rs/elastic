[package]
authors = ["Stephan Buys <stephan.buys@panoptix.co.za>", "Ashley Mannix <ashleymannix@live.com.au>"]
name = "elastic_responses"
version = "0.20.6"
license = "MIT/Apache-2.0"
description = "Parses search results from Elasticsearch and presents results using convenient iterators."
documentation = "https://docs.rs/elastic_responses"
repository = "https://github.com/elastic-rs/elastic"
readme = "README.md"

[dependencies]
serde = "~1"
serde_derive = "~1"
serde_json = "~1"
<<<<<<< HEAD
quick-error = "~1.1"
http = "~0.1"
=======
quick-error = "~1"
>>>>>>> a6a06399

[dev-dependencies]
json_str = "^0.*"<|MERGE_RESOLUTION|>--- conflicted
+++ resolved
@@ -12,12 +12,8 @@
 serde = "~1"
 serde_derive = "~1"
 serde_json = "~1"
-<<<<<<< HEAD
-quick-error = "~1.1"
+quick-error = "~1"
 http = "~0.1"
-=======
-quick-error = "~1"
->>>>>>> a6a06399
 
 [dev-dependencies]
 json_str = "^0.*"