[package]
name = "elastic"
version = "0.20.3"
authors = ["Ashley Mannix <ashleymannix@live.com.au>"]
license = "Apache-2.0"
keywords = ["elasticsearch", "search"]
description = "A modular sync and async client for the Elasticsearch REST API."
documentation = "https://docs.rs/elastic/"
repository = "https://github.com/elastic-rs/elastic"
readme = "README.md"

[badges]
travis-ci = { repository = "elastic-rs/elastic" }
appveyor = { repository = "elastic-rs/elastic" }

[dependencies]
quick-error = "~1"
error-chain = "0.11.0"
log = "~0.3.8"
uuid = { version = "~0.5.1", features = [ "v4" ] }
url = "~1.5.1"
bytes = "~0.4.5"
serde = "~1"
serde_json = "~1"
serde_derive = "~1"
reqwest = { version = "~0.8.0", features = ["unstable"] }
futures = "~0.1.16"
tokio-core = "~0.1.9"
futures-cpupool = "~0.1.6"

<<<<<<< HEAD
elastic_requests = { version = "~0.20.0", path = "../requests" }
elastic_responses = { version = "~0.20.0", path = "../responses" }
=======
elastic_reqwest = { version = "~0.20.2", path = "../reqwest" }
>>>>>>> 57f3273d
elastic_types = { version = "~0.20.0", path = "../types" }

[dev-dependencies]
json_str = "~0.5"
serde_derive = "~1"
elastic_derive = { version = "~0.20.0", path = "../elastic_derive" }
env_logger = "~0.4.3"<|MERGE_RESOLUTION|>--- conflicted
+++ resolved
@@ -28,12 +28,8 @@
 tokio-core = "~0.1.9"
 futures-cpupool = "~0.1.6"
 
-<<<<<<< HEAD
-elastic_requests = { version = "~0.20.0", path = "../requests" }
-elastic_responses = { version = "~0.20.0", path = "../responses" }
-=======
-elastic_reqwest = { version = "~0.20.2", path = "../reqwest" }
->>>>>>> 57f3273d
+elastic_requests = { version = "~0.20.2", path = "../requests" }
+elastic_responses = { version = "~0.20.2", path = "../responses" }
 elastic_types = { version = "~0.20.0", path = "../types" }
 
 [dev-dependencies]
