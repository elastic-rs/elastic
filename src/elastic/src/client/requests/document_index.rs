/*!
Builders for [index requests][docs-index].

[docs-index]: https://www.elastic.co/guide/en/elasticsearch/reference/current/docs-index_.html
*/

<<<<<<< HEAD
=======
use futures::Future;
>>>>>>> 1c9a8bb0
use serde::Serialize;
use serde_json;

use crate::{
    client::{
        requests::{
<<<<<<< HEAD
            RequestInner,
=======
            raw::RawRequestInner,
            Pending as BasePending,
>>>>>>> 1c9a8bb0
            RequestBuilder,
        },
        responses::IndexResponse,
        DocumentClient,
    },
    endpoints::IndexRequest,
    error::{
        self,
        Error,
    },
    http::sender::Sender,
    params::{
        Id,
        Index,
        Type,
    },
    types::document::{
        DocumentType,
        DEFAULT_DOC_TYPE,
    },
};

/**
An [index request][docs-index] builder that can be configured before sending.

Call [`Client.document.index`][Client.document.index] to get an `IndexRequest`.
The `send` method will either send the request [synchronously][send-sync] or [asynchronously][send-async], depending on the `Client` it was created from.

[docs-index]: https://www.elastic.co/guide/en/elasticsearch/reference/current/docs-index_.html
[send-sync]: #send-synchronously
[send-async]: #send-asynchronously
[Client.document.index]: ../../struct.DocumentClient.html#index-document-request
*/
pub type IndexRequestBuilder<TSender, TDocument> =
    RequestBuilder<TSender, IndexRequestInner<TDocument>>;

#[doc(hidden)]
pub struct IndexRequestInner<TDocument> {
    index: Index<'static>,
    ty: Type<'static>,
    id: Option<Id<'static>>,
    doc: TDocument,
}

impl<TDocument> RequestInner for IndexRequestInner<TDocument>
where
    TDocument: Serialize,
{
    type Request = IndexRequest<'static, Vec<u8>>;
    type Response = IndexResponse;

    fn into_request(self) -> Result<Self::Request, Error> {
        let body = serde_json::to_vec(&self.doc).map_err(error::request)?;

        let request = match self.id {
            Some(id) => IndexRequest::for_index_ty_id(self.index, self.ty, id, body),
            None => IndexRequest::for_index_ty(self.index, self.ty, body),
        };

        Ok(request)
    }
}

/**
# Index document request
*/
impl<TSender, TDocument> DocumentClient<TSender, TDocument>
where
    TSender: Sender,
{
    /**
    Create a [`IndexRequestBuilder`][IndexRequestBuilder] with this `Client` that can be configured before sending.

    For more details, see:

    - [builder methods][builder-methods]
    - [send synchronously][send-sync]
    - [send asynchronously][send-async]

    # Examples

    Index a [`DocumentType`][documents-mod] called `MyType` with an id of `1`:

    ```no_run
    # #[macro_use] extern crate serde_derive;
    # #[macro_use] extern crate elastic_derive;
    # use elastic::prelude::*;
        # fn main() -> Result<(), Box<dyn ::std::error::Error>> {
    # let client = SyncClientBuilder::new().build()?;
    #[derive(Serialize, Deserialize, ElasticType)]
    struct MyType {
        #[elastic(id)]
         pub id: String,
         pub title: String,
         pub timestamp: Date<DefaultDateMapping>
    }

    let doc = MyType {
        id: "1".to_owned(),
        title: "A title".to_owned(),
        timestamp: Date::now()
    };

    let response = client.document()
                         .index(doc)
                         .send()?;

    assert!(response.created());
    # Ok(())
    # }
    ```

    For more details on document types and mapping, see the [`types`][types-mod] module.

    [IndexRequestBuilder]: requests/document_index/type.IndexRequestBuilder.html
    [builder-methods]: requests/document_index/type.IndexRequestBuilder.html#builder-methods
    [send-sync]: requests/document_index/type.IndexRequestBuilder.html#send-synchronously
    [send-async]: requests/document_index/type.IndexRequestBuilder.html#send-asynchronously
    [types-mod]: ../types/index.html
    [documents-mod]: ../types/document/index.html
    */
    pub fn index(self, doc: TDocument) -> IndexRequestBuilder<TSender, TDocument>
    where
        TDocument: Serialize + DocumentType,
    {
        RequestBuilder::initial(
            self.inner,
            IndexRequestInner {
                index: doc.index().to_owned(),
                ty: doc.ty().to_owned(),
                id: doc.partial_id().map(|id| id.to_owned()),
                doc,
            },
        )
    }

    /**
    Create a [`IndexRequestBuilder`][IndexRequestBuilder] with this `Client` that can be configured before sending.

    For more details, see:

    - [builder methods][builder-methods]
    - [send synchronously][send-sync]
    - [send asynchronously][send-async]

    # Examples

    Index a [`DocumentType`][documents-mod] called `MyType` with an id of `1`:

    ```no_run
    # #[macro_use] extern crate serde_derive;
    # #[macro_use] extern crate elastic_derive;
    # #[macro_use] extern crate serde_json;
    # use elastic::prelude::*;
        # fn main() -> Result<(), Box<dyn ::std::error::Error>> {
    # let client = SyncClientBuilder::new().build()?;
    let doc_id = 123;
    let doc = json!({
        "id": doc_id,
        "title": "A document"
    });

    let response = client.document()
                         .index_raw("myindex", doc)
                         .id(doc_id)
                         .send()?;

    assert!(response.created());
    # Ok(())
    # }
    ```

    For more details on document types and mapping, see the [`types`][types-mod] module.

    [IndexRequestBuilder]: requests/document_index/type.IndexRequestBuilder.html
    [builder-methods]: requests/document_index/type.IndexRequestBuilder.html#builder-methods
    [send-sync]: requests/document_index/type.IndexRequestBuilder.html#send-synchronously
    [send-async]: requests/document_index/type.IndexRequestBuilder.html#send-asynchronously
    [types-mod]: ../types/index.html
    [documents-mod]: ../types/document/index.html
    */
    pub fn index_raw(
        self,
        index: impl Into<Index<'static>>,
        doc: TDocument,
    ) -> IndexRequestBuilder<TSender, TDocument>
    where
        TDocument: Serialize,
    {
        RequestBuilder::initial(
            self.inner,
            IndexRequestInner {
                index: index.into(),
                ty: DEFAULT_DOC_TYPE.into(),
                id: None,
                doc,
            },
        )
    }
}

/**
# Builder methods

Configure a `IndexRequestBuilder` before sending it.
*/
impl<TSender, TDocument> IndexRequestBuilder<TSender, TDocument>
where
    TSender: Sender,
{
    /** Set the index for the index request. */
    pub fn index(mut self, index: impl Into<Index<'static>>) -> Self {
        self.inner.index = index.into();
        self
    }

    /** Set the type for the index request. */
    pub fn ty(mut self, ty: impl Into<Type<'static>>) -> Self {
        self.inner.ty = ty.into();
        self
    }

    /** Set the id for the index request. */
    pub fn id(mut self, id: impl Into<Id<'static>>) -> Self {
        self.inner.id = Some(id.into());
        self
    }
}

<<<<<<< HEAD
#[cfg(all(test, feature="sync_sender"))]
=======
/**
# Send synchronously
*/
impl<TDocument> IndexRequestBuilder<SyncSender, TDocument>
where
    TDocument: Serialize,
{
    /**
    Send a `IndexRequestBuilder` synchronously using a [`SyncClient`][SyncClient].

    This will block the current thread until a response arrives and is deserialised.

    # Examples

    Index a document with an id of `1`:

    ```no_run
    # #[macro_use] extern crate serde_derive;
    # #[macro_use] extern crate elastic_derive;
    # use elastic::prelude::*;
        # fn main() -> Result<(), Box<dyn ::std::error::Error>> {
    # #[derive(Serialize, Deserialize, ElasticType)]
    # struct MyType {
    #     pub id: String,
    #     pub title: String,
    #     pub timestamp: Date<DefaultDateMapping>
    # }
    # let client = SyncClientBuilder::new().build()?;
    let doc = MyType {
        id: "1".to_owned(),
        title: String::from("A title"),
        timestamp: Date::now()
    };

    let response = client.document()
                         .index(doc)
                         .send()?;

    assert!(response.created());
    # Ok(())
    # }
    ```

    [SyncClient]: ../../type.SyncClient.html
    */
    pub fn send(self) -> Result<IndexResponse, Error> {
        let req = self.inner.into_request()?;

        RequestBuilder::new(self.client, self.params_builder, RawRequestInner::new(req))
            .send()?
            .into_response()
    }
}

/**
# Send asynchronously
*/
impl<TDocument> IndexRequestBuilder<AsyncSender, TDocument>
where
    TDocument: Serialize + Send + 'static,
{
    /**
    Send a `IndexRequestBuilder` asynchronously using an [`AsyncClient`][AsyncClient].

    This will return a future that will resolve to the deserialised index response.

    # Examples

    Index a document with an id of `1`:

    ```no_run
    # #[macro_use] extern crate serde_derive;
    # #[macro_use] extern crate elastic_derive;
    # use futures::Future;
    # use elastic::prelude::*;
        # fn main() -> Result<(), Box<dyn ::std::error::Error>> {
    # #[derive(Serialize, Deserialize, ElasticType)]
    # struct MyType {
    #     pub id: String,
    #     pub title: String,
    #     pub timestamp: Date<DefaultDateMapping>
    # }
    # let client = AsyncClientBuilder::new().build()?;
    let doc = MyType {
        id: "1".to_owned(),
        title: String::from("A title"),
        timestamp: Date::now()
    };

    let future = client.document()
                       .index(doc)
                       .send();

    future.and_then(|response| {
        assert!(response.created());

        Ok(())
    });
    # Ok(())
    # }
    ```

    [AsyncClient]: ../../type.AsyncClient.html
    */
    pub fn send(self) -> Pending {
        let (client, params_builder, inner) = (self.client, self.params_builder, self.inner);

        let req_future = client.sender.maybe_async(move || inner.into_request());

        let res_future = req_future.and_then(move |req| {
            RequestBuilder::new(client, params_builder, RawRequestInner::new(req))
                .send()
                .and_then(|res| res.into_response())
        });

        Pending::new(res_future)
    }
}

/** A future returned by calling `send`. */
pub type Pending = BasePending<IndexResponse>;

#[cfg(test)]
>>>>>>> 1c9a8bb0
mod tests {
    use crate::{
        client::requests::RequestInner,
        prelude::*,
    };

    #[derive(Serialize, ElasticType)]
    #[elastic(crate_root = "crate::types")]
    struct TestDoc {}

    #[test]
    fn default_request() {
        let client = SyncClientBuilder::new().build().unwrap();

        let req = client
            .document::<TestDoc>()
            .index(TestDoc {})
            .inner
            .into_request()
            .unwrap();

        assert_eq!("/testdoc/_doc", req.url.as_ref());
        assert_eq!(b"{}".to_vec(), req.body);
    }

    #[test]
    fn specify_index() {
        let client = SyncClientBuilder::new().build().unwrap();

        let req = client
            .document::<TestDoc>()
            .index(TestDoc {})
            .index("new-idx")
            .inner
            .into_request()
            .unwrap();

        assert_eq!("/new-idx/_doc", req.url.as_ref());
    }

    #[test]
    fn specify_ty() {
        let client = SyncClientBuilder::new().build().unwrap();

        let req = client
            .document::<TestDoc>()
            .index(TestDoc {})
            .ty("new-ty")
            .inner
            .into_request()
            .unwrap();

        assert_eq!("/testdoc/new-ty", req.url.as_ref());
    }

    #[test]
    fn specify_id() {
        let client = SyncClientBuilder::new().build().unwrap();

        let req = client
            .document::<TestDoc>()
            .index(TestDoc {})
            .id(1)
            .inner
            .into_request()
            .unwrap();

        assert_eq!("/testdoc/_doc/1", req.url.as_ref());
    }
}<|MERGE_RESOLUTION|>--- conflicted
+++ resolved
@@ -4,22 +4,13 @@
 [docs-index]: https://www.elastic.co/guide/en/elasticsearch/reference/current/docs-index_.html
 */
 
-<<<<<<< HEAD
-=======
-use futures::Future;
->>>>>>> 1c9a8bb0
 use serde::Serialize;
 use serde_json;
 
 use crate::{
     client::{
         requests::{
-<<<<<<< HEAD
             RequestInner,
-=======
-            raw::RawRequestInner,
-            Pending as BasePending,
->>>>>>> 1c9a8bb0
             RequestBuilder,
         },
         responses::IndexResponse,
@@ -249,133 +240,7 @@
     }
 }
 
-<<<<<<< HEAD
 #[cfg(all(test, feature="sync_sender"))]
-=======
-/**
-# Send synchronously
-*/
-impl<TDocument> IndexRequestBuilder<SyncSender, TDocument>
-where
-    TDocument: Serialize,
-{
-    /**
-    Send a `IndexRequestBuilder` synchronously using a [`SyncClient`][SyncClient].
-
-    This will block the current thread until a response arrives and is deserialised.
-
-    # Examples
-
-    Index a document with an id of `1`:
-
-    ```no_run
-    # #[macro_use] extern crate serde_derive;
-    # #[macro_use] extern crate elastic_derive;
-    # use elastic::prelude::*;
-        # fn main() -> Result<(), Box<dyn ::std::error::Error>> {
-    # #[derive(Serialize, Deserialize, ElasticType)]
-    # struct MyType {
-    #     pub id: String,
-    #     pub title: String,
-    #     pub timestamp: Date<DefaultDateMapping>
-    # }
-    # let client = SyncClientBuilder::new().build()?;
-    let doc = MyType {
-        id: "1".to_owned(),
-        title: String::from("A title"),
-        timestamp: Date::now()
-    };
-
-    let response = client.document()
-                         .index(doc)
-                         .send()?;
-
-    assert!(response.created());
-    # Ok(())
-    # }
-    ```
-
-    [SyncClient]: ../../type.SyncClient.html
-    */
-    pub fn send(self) -> Result<IndexResponse, Error> {
-        let req = self.inner.into_request()?;
-
-        RequestBuilder::new(self.client, self.params_builder, RawRequestInner::new(req))
-            .send()?
-            .into_response()
-    }
-}
-
-/**
-# Send asynchronously
-*/
-impl<TDocument> IndexRequestBuilder<AsyncSender, TDocument>
-where
-    TDocument: Serialize + Send + 'static,
-{
-    /**
-    Send a `IndexRequestBuilder` asynchronously using an [`AsyncClient`][AsyncClient].
-
-    This will return a future that will resolve to the deserialised index response.
-
-    # Examples
-
-    Index a document with an id of `1`:
-
-    ```no_run
-    # #[macro_use] extern crate serde_derive;
-    # #[macro_use] extern crate elastic_derive;
-    # use futures::Future;
-    # use elastic::prelude::*;
-        # fn main() -> Result<(), Box<dyn ::std::error::Error>> {
-    # #[derive(Serialize, Deserialize, ElasticType)]
-    # struct MyType {
-    #     pub id: String,
-    #     pub title: String,
-    #     pub timestamp: Date<DefaultDateMapping>
-    # }
-    # let client = AsyncClientBuilder::new().build()?;
-    let doc = MyType {
-        id: "1".to_owned(),
-        title: String::from("A title"),
-        timestamp: Date::now()
-    };
-
-    let future = client.document()
-                       .index(doc)
-                       .send();
-
-    future.and_then(|response| {
-        assert!(response.created());
-
-        Ok(())
-    });
-    # Ok(())
-    # }
-    ```
-
-    [AsyncClient]: ../../type.AsyncClient.html
-    */
-    pub fn send(self) -> Pending {
-        let (client, params_builder, inner) = (self.client, self.params_builder, self.inner);
-
-        let req_future = client.sender.maybe_async(move || inner.into_request());
-
-        let res_future = req_future.and_then(move |req| {
-            RequestBuilder::new(client, params_builder, RawRequestInner::new(req))
-                .send()
-                .and_then(|res| res.into_response())
-        });
-
-        Pending::new(res_future)
-    }
-}
-
-/** A future returned by calling `send`. */
-pub type Pending = BasePending<IndexResponse>;
-
-#[cfg(test)]
->>>>>>> 1c9a8bb0
 mod tests {
     use crate::{
         client::requests::RequestInner,
