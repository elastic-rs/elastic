/*!
Request types for the Elasticsearch REST API.

This module contains implementation details that are useful if you want to customise the request process, but aren't generally important for sending requests.
*/

<<<<<<< HEAD
use fluent_builder::{
    SharedFluentBuilder,
    TryIntoValue,
};
use serde::de::DeserializeOwned;
#[cfg(feature="async_sender")]
use std::sync::Arc;
#[cfg(feature="async_sender")]
=======
use std::{
    marker::PhantomData,
    sync::Arc,
};

use fluent_builder::SharedFluentBuilder;
use futures::{
    Future,
    Poll,
};

>>>>>>> 1c9a8bb0
use tokio_threadpool::ThreadPool;

use crate::{
    client::Client,
<<<<<<< HEAD
    endpoints::IntoEndpoint,
    error::Error,
    http::{
        receiver::IsOk,
        sender::{
            RequestParams,
            SendableRequest,
            SendableRequestParams,
            Sender,
            TypedSender,
        },
=======
    error::Error,
    http::sender::{
        AsyncSender,
        RequestParams,
        Sender,
>>>>>>> 1c9a8bb0
    },
};
#[cfg(feature="async_sender")]
use crate::http::sender::AsyncSender;

pub mod raw;

#[doc(inline)]
pub use self::raw::RawRequestBuilder;

// Search requests
pub mod search;

#[doc(inline)]
pub use self::search::SearchRequestBuilder;

// Sql requests
pub mod sql;

#[doc(inline)]
pub use self::sql::SqlRequestBuilder;

// Document requests
pub mod document_delete;
pub mod document_get;
pub mod document_index;
pub mod document_put_mapping;
pub mod document_update;

#[doc(inline)]
pub use self::{
    document_delete::DeleteRequestBuilder,
    document_get::GetRequestBuilder,
    document_index::IndexRequestBuilder,
    document_put_mapping::PutMappingRequestBuilder,
    document_update::UpdateRequestBuilder,
};

// Index requests
pub mod index_close;
pub mod index_create;
pub mod index_delete;
pub mod index_exists;
pub mod index_open;

#[doc(inline)]
pub use self::{
    index_close::IndexCloseRequestBuilder,
    index_create::IndexCreateRequestBuilder,
    index_delete::IndexDeleteRequestBuilder,
    index_exists::IndexExistsRequestBuilder,
    index_open::IndexOpenRequestBuilder,
};

// Misc requests
pub mod bulk;
pub mod ping;

#[doc(inline)]
pub use self::{
    bulk::BulkRequestBuilder,
    ping::PingRequestBuilder,
};

pub mod common;

/**
Trait for inner request object, that varies based on what request is being made.

Note that `RawRequestInner` does _not_ implement this, since it passes the response
as a raw object without deserialization.
*/
pub trait RequestInner {
    /**
    Full request type for this request.
    */
    type Request: IntoEndpoint<'static> + Send + 'static;

    /**
    Type for the response of the request.
    */
    type Response: IsOk + DeserializeOwned + Send + 'static;

    /**
    Converts this request builder to its corresponding request type.
    */
    fn into_request(self) -> Result<Self::Request, Error>;
}

/**
A builder for a request.

This structure wraps up a concrete REST API request type and lets you adjust parameters before sending it.
The `RequestBuilder` has two generic parameters:

- `TSender`: the kind of request sender. This can be either synchronous or asynchronous
- `TRequest`: the inner request type, for example `SearchRequestBuilder`.

`RequestBuilder` contains methods that are common to all request builders.
*/
pub struct RequestBuilder<TSender, TRequest>
where
    TSender: Sender,
{
    client: Client<TSender>,
    params_builder: SharedFluentBuilder<RequestParams>,
    inner: TRequest,
}

/**
# Methods for any request builder

The following methods can be called on any request builder, whether it's synchronous or asynchronous.
*/
impl<TSender, TRequest> RequestBuilder<TSender, TRequest>
where
    TSender: Sender,
{
    fn initial(client: Client<TSender>, req: TRequest) -> Self {
        RequestBuilder {
            client,
            params_builder: SharedFluentBuilder::new(),
            inner: req,
        }
    }

    fn new(
        client: Client<TSender>,
        builder: SharedFluentBuilder<RequestParams>,
        req: TRequest,
    ) -> Self {
        RequestBuilder {
            client,
            params_builder: builder,
            inner: req,
        }
    }

    /**
    Override the parameters for this request.

    This method will box the given closure and use it to mutate the request parameters.
    It will be called after a node address has been chosen so `params` can be used to override the url a request will be sent to.
    Each call to `params` will be chained so it can be called multiple times but it's recommended to only call once.

    # Examples

    Add a url param to force an index refresh:

    ```no_run
    # use elastic::prelude::*;
        # fn main() -> Result<(), Box<dyn ::std::error::Error>> {
    # let client = SyncClientBuilder::new().build()?;
    # fn get_req() -> PingRequest<'static> { PingRequest::new() }
    let builder = client.request(get_req())
                        .params_fluent(|p| p.url_param("refresh", true));
    # Ok(())
    # }
    ```

    Force the request to be sent to `http://different-host:9200`:

    ```no_run
    # use elastic::prelude::*;
        # fn main() -> Result<(), Box<dyn ::std::error::Error>> {
    # let client = SyncClientBuilder::new().build()?;
    # fn get_req() -> PingRequest<'static> { PingRequest::new() }
    let builder = client.request(get_req())
                        .params_fluent(|p| p.base_url("http://different-host:9200"));
    # Ok(())
    # }
    ```
    */
    pub fn params_fluent(
        mut self,
        builder: impl Fn(RequestParams) -> RequestParams + Send + 'static,
    ) -> Self {
        self.params_builder = self.params_builder.fluent(builder).shared();

        self
    }

    /**
    Specify default request parameters.

    This method differs from `params_fluent` by not taking any default parameters into account.
    The `RequestParams` passed in are exactly the `RequestParams` used to build the request.

    # Examples

    Add a url param to force an index refresh and send the request to `http://different-host:9200`:

    ```no_run
    # use elastic::prelude::*;
        # fn main() -> Result<(), Box<dyn ::std::error::Error>> {
    # let client = SyncClientBuilder::new().build()?;
    # fn get_req() -> PingRequest<'static> { PingRequest::new() }
    let builder = client.request(get_req())
                        .params(RequestParams::new("http://different-hos:9200").url_param("refresh", true));
    # Ok(())
    # }
    ```
    */
    pub fn params(mut self, params: impl Into<RequestParams>) -> Self {
        self.params_builder = self.params_builder.value(params.into());

        self
    }
}

impl<TSender, TReqInner> RequestBuilder<TSender, TReqInner>
where
    TReqInner: RequestInner,
    TSender: TypedSender<TReqInner>,
    <TReqInner::Request as IntoEndpoint<'static>>::BodyType: Send + Into<TSender::Body>,
{
    /**
    Sends the request.

    The returned object is a `Sender`-implementation-specific handle to the results
    of the query. For example, for the `SyncSender` this is a plain `Result<T, elastic::error::Error>`,
    while for the `AsyncSender` this is an object implementing `Future<Item=T, Error=elastic::error::Error>`.

    For information on the result type, consult the page for the request.
    */
    pub fn send(self) -> TSender::TypedResponse {
        let client = self.client;
        let params_builder = self.params_builder;
        let request_res = self.inner
            .into_request()
            .map(|req| {
                let endpoint = req.into_endpoint();

                // Only try fetch a next address if an explicit `RequestParams` hasn't been given
                let params = match params_builder.try_into_value() {
                    TryIntoValue::Value(value) => SendableRequestParams::Value(value),
                    TryIntoValue::Builder(builder) => SendableRequestParams::Builder {
                        params: client.sender.next_params(&client.addresses),
                        builder,
                    },
                };

                SendableRequest::new(endpoint, params)
            });
        client.sender.typed_send(request_res)
    }
}

/**
# Methods for asynchronous request builders

The following methods can be called on any asynchronous request builder.
*/
#[cfg(feature="async_sender")]
impl<TRequest> RequestBuilder<AsyncSender, TRequest> {
    /**
    Override the thread pool used for deserialisation for this request.

    # Examples

    Use the given thread pool to deserialise the response:

    ```no_run
    # extern crate tokio_threadpool;
    # use std::sync::Arc;
    # use tokio_threadpool::ThreadPool;
    # use elastic::prelude::*;
        # fn main() -> Result<(), Box<dyn ::std::error::Error>> {
    # let client = AsyncClientBuilder::new().build()?;
    # fn get_req() -> PingRequest<'static> { PingRequest::new() }
    let pool = ThreadPool::new();
    let builder = client.request(get_req())
                        .serde_pool(Arc::new(pool));
    # Ok(())
    # }
    ```

    Never deserialise the response on a thread pool:

    ```no_run
    # extern crate tokio_threadpool;
    # use tokio_threadpool::ThreadPool;
    # use elastic::prelude::*;
        # fn main() -> Result<(), Box<dyn ::std::error::Error>> {
    # let client = AsyncClientBuilder::new().build()?;
    # fn get_req() -> PingRequest<'static> { PingRequest::new() }
    let builder = client.request(get_req())
                        .serde_pool(None);
    # Ok(())
    # }
    ```
    */
    pub fn serde_pool(mut self, pool: impl Into<Option<Arc<ThreadPool>>>) -> Self {
        self.client.sender.serde_pool = pool.into();

        self
    }
}

<<<<<<< HEAD

=======
/** A future returned by calling `send`. */
pub struct Pending<T> {
    inner: Box<dyn Future<Item = T, Error = Error> + Send>,
    _ph: PhantomData<T>,
}

impl<T> Pending<T> {
    fn new<F>(fut: F) -> Self
    where
        F: Future<Item = T, Error = Error> + Send + 'static,
    {
        Pending {
            inner: Box::new(fut),
            _ph: Default::default(),
        }
    }
}

impl<T> Future for Pending<T> {
    type Item = T;
    type Error = Error;

    fn poll(&mut self) -> Poll<Self::Item, Self::Error> {
        self.inner.poll()
    }
}
>>>>>>> 1c9a8bb0

pub mod prelude {
    /*! A glob import for convenience. */

    pub use super::bulk::{
        bulk,
        bulk_raw,
        BulkOperation,
    };

    pub use super::{
        DeleteRequestBuilder,
        GetRequestBuilder,
        IndexCloseRequestBuilder,
        IndexCreateRequestBuilder,
        IndexDeleteRequestBuilder,
        IndexOpenRequestBuilder,
        IndexRequestBuilder,
        PingRequestBuilder,
        PutMappingRequestBuilder,
        RawRequestBuilder,
        SearchRequestBuilder,
        SqlRequestBuilder,
        UpdateRequestBuilder,
    };
}<|MERGE_RESOLUTION|>--- conflicted
+++ resolved
@@ -4,7 +4,6 @@
 This module contains implementation details that are useful if you want to customise the request process, but aren't generally important for sending requests.
 */
 
-<<<<<<< HEAD
 use fluent_builder::{
     SharedFluentBuilder,
     TryIntoValue,
@@ -13,24 +12,10 @@
 #[cfg(feature="async_sender")]
 use std::sync::Arc;
 #[cfg(feature="async_sender")]
-=======
-use std::{
-    marker::PhantomData,
-    sync::Arc,
-};
-
-use fluent_builder::SharedFluentBuilder;
-use futures::{
-    Future,
-    Poll,
-};
-
->>>>>>> 1c9a8bb0
 use tokio_threadpool::ThreadPool;
 
 use crate::{
     client::Client,
-<<<<<<< HEAD
     endpoints::IntoEndpoint,
     error::Error,
     http::{
@@ -42,13 +27,6 @@
             Sender,
             TypedSender,
         },
-=======
-    error::Error,
-    http::sender::{
-        AsyncSender,
-        RequestParams,
-        Sender,
->>>>>>> 1c9a8bb0
     },
 };
 #[cfg(feature="async_sender")]
@@ -332,7 +310,8 @@
     # extern crate tokio_threadpool;
     # use tokio_threadpool::ThreadPool;
     # use elastic::prelude::*;
-        # fn main() -> Result<(), Box<dyn ::std::error::Error>> {
+    # fn main() { run().unwrap() }
+    # fn run() -> Result<(), Box<dyn ::std::error::Error>> {
     # let client = AsyncClientBuilder::new().build()?;
     # fn get_req() -> PingRequest<'static> { PingRequest::new() }
     let builder = client.request(get_req())
@@ -347,37 +326,6 @@
         self
     }
 }
-
-<<<<<<< HEAD
-
-=======
-/** A future returned by calling `send`. */
-pub struct Pending<T> {
-    inner: Box<dyn Future<Item = T, Error = Error> + Send>,
-    _ph: PhantomData<T>,
-}
-
-impl<T> Pending<T> {
-    fn new<F>(fut: F) -> Self
-    where
-        F: Future<Item = T, Error = Error> + Send + 'static,
-    {
-        Pending {
-            inner: Box::new(fut),
-            _ph: Default::default(),
-        }
-    }
-}
-
-impl<T> Future for Pending<T> {
-    type Item = T;
-    type Error = Error;
-
-    fn poll(&mut self) -> Poll<Self::Item, Self::Error> {
-        self.inner.poll()
-    }
-}
->>>>>>> 1c9a8bb0
 
 pub mod prelude {
     /*! A glob import for convenience. */
