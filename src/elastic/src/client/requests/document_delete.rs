/*!
Builders for [delete document requests][docs-delete].

[docs-delete]: http://www.elastic.co/guide/en/elasticsearch/reference/current/docs-delete.html
*/

<<<<<<< HEAD
=======
use futures::Future;
>>>>>>> 1c9a8bb0
use std::marker::PhantomData;

use crate::{
    client::{
        requests::{
<<<<<<< HEAD
            RequestInner,
=======
            raw::RawRequestInner,
            Pending as BasePending,
>>>>>>> 1c9a8bb0
            RequestBuilder,
        },
        responses::DeleteResponse,
        DocumentClient,
    },
    endpoints::DeleteRequest,
    error::Error,
    http::sender::Sender,
    params::{
        Id,
        Index,
        Type,
    },
    types::document::{
        DocumentType,
        StaticIndex,
        StaticType,
        DEFAULT_DOC_TYPE,
    },
};

/**
A [delete document request][docs-delete] builder that can be configured before sending.

Call [`Client.document.delete`][Client.document.delete] to get a `DeleteRequestBuilder`.
The `send` method will either send the request [synchronously][send-sync] or [asynchronously][send-async], depending on the `Client` it was created from.

[docs-delete]: http://www.elastic.co/guide/en/elasticsearch/reference/current/docs-delete.html
[send-sync]: #send-synchronously
[send-async]: #send-asynchronously
[Client.document.delete]: ../../struct.DocumentClient.html#delete-document-request
*/
pub type DeleteRequestBuilder<TSender, TDocument> =
    RequestBuilder<TSender, DeleteRequestInner<TDocument>>;

#[doc(hidden)]
pub struct DeleteRequestInner<TDocument> {
    index: Index<'static>,
    ty: Type<'static>,
    id: Id<'static>,
    _marker: PhantomData<TDocument>,
}

impl<TDocument> RequestInner for DeleteRequestInner<TDocument> {
    type Request = DeleteRequest<'static>;
    type Response = DeleteResponse;

    fn into_request(self) -> Result<Self::Request, Error> {
        Ok(DeleteRequest::for_index_ty_id(self.index, self.ty, self.id))
    }
}

/**
# Delete document request
*/
impl<TSender, TDocument> DocumentClient<TSender, TDocument>
where
    TSender: Sender,
{
    /**
    Create a [`DeleteRequestBuilder`][DeleteRequestBuilder] with this `Client` that can be configured before sending.

    For more details, see:

    - [builder methods][builder-methods]
    - [send synchronously][send-sync]
    - [send asynchronously][send-async]

    # Examples

    Delete a [`DocumentType`][documents-mod] called `MyType` with an id of `1`:

    ```no_run
    # #[macro_use] extern crate serde_derive;
    # #[macro_use] extern crate elastic_derive;
    # use elastic::prelude::*;
        # fn main() -> Result<(), Box<dyn ::std::error::Error>> {
    # #[derive(Serialize, Deserialize, ElasticType)]
    # struct MyType {
    #     pub id: String,
    #     pub title: String,
    #     pub timestamp: Date<DefaultDateMapping>
    # }
    # let client = SyncClientBuilder::new().build()?;
    let response = client.document::<MyType>()
                         .delete(1)
                         .send()?;

    assert!(response.deleted());
    # Ok(())
    # }
    ```

    [DeleteRequestBuilder]: requests/document_delete/type.DeleteRequestBuilder.html
    [builder-methods]: requests/document_delete/type.DeleteRequestBuilder.html#builder-methods
    [send-sync]: requests/document_delete/type.DeleteRequestBuilder.html#send-synchronously
    [send-async]: requests/document_delete/type.DeleteRequestBuilder.html#send-asynchronously
    [documents-mod]: ../types/document/index.html
    */
    pub fn delete(self, id: impl Into<Id<'static>>) -> DeleteRequestBuilder<TSender, TDocument>
    where
        TDocument: DocumentType + StaticIndex + StaticType,
    {
        let index = TDocument::static_index();
        let ty = TDocument::static_ty();

        RequestBuilder::initial(
            self.inner,
            DeleteRequestInner {
                index,
                ty,
                id: id.into(),
                _marker: PhantomData,
            },
        )
    }
}

impl<TSender> DocumentClient<TSender, ()>
where
    TSender: Sender,
{
    /**
    Create a [`DeleteRequestBuilder`][DeleteRequestBuilder] with this `Client` that can be configured before sending.

    For more details, see:

    - [builder methods][builder-methods]
    - [send synchronously][send-sync]
    - [send asynchronously][send-async]

    # Examples

    Delete a [`DocumentType`][documents-mod] called `MyType` with an id of `1`:

    ```no_run
    # #[macro_use] extern crate serde_derive;
    # #[macro_use] extern crate elastic_derive;
    # use elastic::prelude::*;
        # fn main() -> Result<(), Box<dyn ::std::error::Error>> {
    # let client = SyncClientBuilder::new().build()?;
    let response = client.document()
                         .delete_raw("myindex", 1)
                         .send()?;

    assert!(response.deleted());
    # Ok(())
    # }
    ```

    [DeleteRequestBuilder]: requests/document_delete/type.DeleteRequestBuilder.html
    [builder-methods]: requests/document_delete/type.DeleteRequestBuilder.html#builder-methods
    [send-sync]: requests/document_delete/type.DeleteRequestBuilder.html#send-synchronously
    [send-async]: requests/document_delete/type.DeleteRequestBuilder.html#send-asynchronously
    [documents-mod]: ../types/document/index.html
    */
    pub fn delete_raw(
        self,
        index: impl Into<Index<'static>>,
        id: impl Into<Id<'static>>,
    ) -> DeleteRequestBuilder<TSender, ()> {
        RequestBuilder::initial(
            self.inner,
            DeleteRequestInner {
                index: index.into(),
                ty: DEFAULT_DOC_TYPE.into(),
                id: id.into(),
                _marker: PhantomData,
            },
        )
    }
}

/**
# Builder methods

Configure a `DeleteRequestBuilder` before sending it.
*/
impl<TSender, TDocument> DeleteRequestBuilder<TSender, TDocument>
where
    TSender: Sender,
{
    /** Set the index for the delete request. */
    pub fn index(mut self, index: impl Into<Index<'static>>) -> Self {
        self.inner.index = index.into();
        self
    }

    /** Set the type for the delete request. */
    pub fn ty(mut self, ty: impl Into<Type<'static>>) -> Self {
        self.inner.ty = ty.into();
        self
    }
}

<<<<<<< HEAD
#[cfg(all(test, feature="sync_sender"))]
=======
/**
# Send synchronously
*/
impl<TDocument> DeleteRequestBuilder<SyncSender, TDocument> {
    /**
    Send a `DeleteRequestBuilder` synchronously using a [`SyncClient`][SyncClient].

    This will block the current thread until a response arrives and is deserialised.

    # Examples

    Delete a [`DocumentType`][documents-mod] called `MyType` with an id of `1`:

    ```no_run
    # #[macro_use] extern crate serde_derive;
    # #[macro_use] extern crate elastic_derive;
    # use elastic::prelude::*;
        # fn main() -> Result<(), Box<dyn ::std::error::Error>> {
    # #[derive(Serialize, Deserialize, ElasticType)]
    # struct MyType {
    #     pub id: String,
    #     pub title: String,
    #     pub timestamp: Date<DefaultDateMapping>
    # }
    # let client = SyncClientBuilder::new().build()?;
    let response = client.document::<MyType>()
                         .delete(1)
                         .send()?;

    assert!(response.deleted());
    # Ok(())
    # }
    ```

    [SyncClient]: ../../type.SyncClient.html
    [documents-mod]: ../types/document/index.html
    */
    pub fn send(self) -> Result<DeleteResponse, Error> {
        let req = self.inner.into_request();

        RequestBuilder::new(self.client, self.params_builder, RawRequestInner::new(req))
            .send()?
            .into_response()
    }
}

/**
# Send asynchronously
*/
impl<TDocument> DeleteRequestBuilder<AsyncSender, TDocument> {
    /**
    Send a `DeleteRequestBuilder` asynchronously using an [`AsyncClient`][AsyncClient].

    This will return a future that will resolve to the deserialised delete document response.

    # Examples

    Delete a [`DocumentType`][documents-mod] called `MyType` with an id of `1`:

    ```no_run
    # #[macro_use] extern crate serde_json;
    # #[macro_use] extern crate serde_derive;
    # #[macro_use] extern crate elastic_derive;
    # use serde_json::Value;
    # use futures::Future;
    # use elastic::prelude::*;
    # #[derive(ElasticType)]
    # struct MyType { }
        # fn main() -> Result<(), Box<dyn ::std::error::Error>> {
    # let client = AsyncClientBuilder::new().build()?;
    let future = client.document::<MyType>()
                       .delete(1)
                       .ty("mytype")
                       .send();

    future.and_then(|response| {
        assert!(response.deleted());

        Ok(())
    });
    # Ok(())
    # }
    ```

    [AsyncClient]: ../../type.AsyncClient.html
    [documents-mod]: ../types/document/index.html
    */
    pub fn send(self) -> Pending {
        let req = self.inner.into_request();

        let res_future =
            RequestBuilder::new(self.client, self.params_builder, RawRequestInner::new(req))
                .send()
                .and_then(|res| res.into_response());

        Pending::new(res_future)
    }
}

/** A future returned by calling `send`. */
pub type Pending = BasePending<DeleteResponse>;

#[cfg(test)]
>>>>>>> 1c9a8bb0
mod tests {
    use crate::{
        client::requests::RequestInner,
        prelude::*,
    };

    #[derive(ElasticType)]
    #[elastic(crate_root = "crate::types")]
    struct TestDoc {}

    #[test]
    fn default_request() {
        let client = SyncClientBuilder::new().build().unwrap();

        let req = client
            .document::<TestDoc>()
            .delete("1")
            .inner
            .into_request()
            .unwrap();

        assert_eq!("/testdoc/_doc/1", req.url.as_ref());
    }

    #[test]
    fn specify_index() {
        let client = SyncClientBuilder::new().build().unwrap();

        let req = client
            .document::<TestDoc>()
            .delete("1")
            .index("new-idx")
            .inner
            .into_request()
            .unwrap();

        assert_eq!("/new-idx/_doc/1", req.url.as_ref());
    }

    #[test]
    fn specify_ty() {
        let client = SyncClientBuilder::new().build().unwrap();

        let req = client
            .document::<TestDoc>()
            .delete("1")
            .ty("new-ty")
            .inner
            .into_request()
            .unwrap();

        assert_eq!("/testdoc/new-ty/1", req.url.as_ref());
    }
}<|MERGE_RESOLUTION|>--- conflicted
+++ resolved
@@ -4,21 +4,12 @@
 [docs-delete]: http://www.elastic.co/guide/en/elasticsearch/reference/current/docs-delete.html
 */
 
-<<<<<<< HEAD
-=======
-use futures::Future;
->>>>>>> 1c9a8bb0
 use std::marker::PhantomData;
 
 use crate::{
     client::{
         requests::{
-<<<<<<< HEAD
             RequestInner,
-=======
-            raw::RawRequestInner,
-            Pending as BasePending,
->>>>>>> 1c9a8bb0
             RequestBuilder,
         },
         responses::DeleteResponse,
@@ -128,8 +119,8 @@
         RequestBuilder::initial(
             self.inner,
             DeleteRequestInner {
-                index,
-                ty,
+                index: index,
+                ty: ty,
                 id: id.into(),
                 _marker: PhantomData,
             },
@@ -214,113 +205,7 @@
     }
 }
 
-<<<<<<< HEAD
 #[cfg(all(test, feature="sync_sender"))]
-=======
-/**
-# Send synchronously
-*/
-impl<TDocument> DeleteRequestBuilder<SyncSender, TDocument> {
-    /**
-    Send a `DeleteRequestBuilder` synchronously using a [`SyncClient`][SyncClient].
-
-    This will block the current thread until a response arrives and is deserialised.
-
-    # Examples
-
-    Delete a [`DocumentType`][documents-mod] called `MyType` with an id of `1`:
-
-    ```no_run
-    # #[macro_use] extern crate serde_derive;
-    # #[macro_use] extern crate elastic_derive;
-    # use elastic::prelude::*;
-        # fn main() -> Result<(), Box<dyn ::std::error::Error>> {
-    # #[derive(Serialize, Deserialize, ElasticType)]
-    # struct MyType {
-    #     pub id: String,
-    #     pub title: String,
-    #     pub timestamp: Date<DefaultDateMapping>
-    # }
-    # let client = SyncClientBuilder::new().build()?;
-    let response = client.document::<MyType>()
-                         .delete(1)
-                         .send()?;
-
-    assert!(response.deleted());
-    # Ok(())
-    # }
-    ```
-
-    [SyncClient]: ../../type.SyncClient.html
-    [documents-mod]: ../types/document/index.html
-    */
-    pub fn send(self) -> Result<DeleteResponse, Error> {
-        let req = self.inner.into_request();
-
-        RequestBuilder::new(self.client, self.params_builder, RawRequestInner::new(req))
-            .send()?
-            .into_response()
-    }
-}
-
-/**
-# Send asynchronously
-*/
-impl<TDocument> DeleteRequestBuilder<AsyncSender, TDocument> {
-    /**
-    Send a `DeleteRequestBuilder` asynchronously using an [`AsyncClient`][AsyncClient].
-
-    This will return a future that will resolve to the deserialised delete document response.
-
-    # Examples
-
-    Delete a [`DocumentType`][documents-mod] called `MyType` with an id of `1`:
-
-    ```no_run
-    # #[macro_use] extern crate serde_json;
-    # #[macro_use] extern crate serde_derive;
-    # #[macro_use] extern crate elastic_derive;
-    # use serde_json::Value;
-    # use futures::Future;
-    # use elastic::prelude::*;
-    # #[derive(ElasticType)]
-    # struct MyType { }
-        # fn main() -> Result<(), Box<dyn ::std::error::Error>> {
-    # let client = AsyncClientBuilder::new().build()?;
-    let future = client.document::<MyType>()
-                       .delete(1)
-                       .ty("mytype")
-                       .send();
-
-    future.and_then(|response| {
-        assert!(response.deleted());
-
-        Ok(())
-    });
-    # Ok(())
-    # }
-    ```
-
-    [AsyncClient]: ../../type.AsyncClient.html
-    [documents-mod]: ../types/document/index.html
-    */
-    pub fn send(self) -> Pending {
-        let req = self.inner.into_request();
-
-        let res_future =
-            RequestBuilder::new(self.client, self.params_builder, RawRequestInner::new(req))
-                .send()
-                .and_then(|res| res.into_response());
-
-        Pending::new(res_future)
-    }
-}
-
-/** A future returned by calling `send`. */
-pub type Pending = BasePending<DeleteResponse>;
-
-#[cfg(test)]
->>>>>>> 1c9a8bb0
 mod tests {
     use crate::{
         client::requests::RequestInner,
