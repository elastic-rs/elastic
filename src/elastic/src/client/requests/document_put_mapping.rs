/*!
Builders for [put mapping requests][docs-mapping].

[docs-mapping]: https://www.elastic.co/guide/en/elasticsearch/reference/current/mapping.html
*/

<<<<<<< HEAD
=======
use futures::Future;
>>>>>>> 1c9a8bb0
use serde_json;
use std::marker::PhantomData;

use crate::{
    client::{
        requests::{
<<<<<<< HEAD
            RequestInner,
=======
            raw::RawRequestInner,
            Pending as BasePending,
>>>>>>> 1c9a8bb0
            RequestBuilder,
        },
        responses::CommandResponse,
        DocumentClient,
    },
    endpoints::IndicesPutMappingRequest,
    error::{
        self,
        Error,
    },
    http::sender::Sender,
    params::{
        Index,
        Type,
    },
    types::document::{
        DocumentType,
        StaticIndex,
        StaticType,
        DEFAULT_DOC_TYPE,
    },
};

/**
A [put mapping request][docs-mapping] builder that can be configured before sending.

Call [`Client.document.put_mapping`][Client.document.put_mapping] to get a `PutMappingRequestBuilder`.
The `send` method will either send the request [synchronously][send-sync] or [asynchronously][send-async], depending on the `Client` it was created from.

[docs-mapping]: https://www.elastic.co/guide/en/elasticsearch/reference/current/mapping.html
[send-sync]: #send-synchronously
[send-async]: #send-asynchronously
[Client.document.put_mapping]: ../../struct.DocumentClient.html#put-mapping-request
*/
pub type PutMappingRequestBuilder<TSender, TDocument> =
    RequestBuilder<TSender, PutMappingRequestInner<TDocument>>;

#[doc(hidden)]
pub struct PutMappingRequestInner<TDocument> {
    index: Index<'static>,
    ty: Type<'static>,
    _marker: PhantomData<TDocument>,
}

impl<TDocument> RequestInner for PutMappingRequestInner<TDocument>
where
    TDocument: DocumentType,
{
    type Request = IndicesPutMappingRequest<'static, Vec<u8>>;
    type Response = CommandResponse;

    fn into_request(self) -> Result<Self::Request, Error> {
        let body = serde_json::to_vec(&TDocument::index_mapping()).map_err(error::request)?;

        if &self.ty[..] == DEFAULT_DOC_TYPE {
            Ok(IndicesPutMappingRequest::for_index(self.index, body))
        } else {
            Ok(IndicesPutMappingRequest::for_index_ty(
                self.index, self.ty, body,
            ))
        }
    }
}

/**
# Put mapping request
*/
impl<TSender, TDocument> DocumentClient<TSender, TDocument>
where
    TSender: Sender,
{
    /**
    Create a [`PutMappingRequestBuilder`][PutMappingRequestBuilder] with this `Client` that can be configured before sending.

    For more details, see:

    - [builder methods][builder-methods]
    - [send synchronously][send-sync]
    - [send asynchronously][send-async]

    # Examples

    Put the document mapping for a [`DocumentType`][documents-mod] called `MyType`:

    ```no_run
    # #[macro_use] extern crate serde_derive;
    # #[macro_use] extern crate elastic_derive;
    # use elastic::prelude::*;
        # fn main() -> Result<(), Box<dyn ::std::error::Error>> {
    # #[derive(Serialize, Deserialize, ElasticType)]
    # struct MyType { }
    # let client = SyncClientBuilder::new().build()?;
    let response = client.document::<MyType>()
                         .put_mapping()
                         .send()?;

    assert!(response.acknowledged());
    # Ok(())
    # }
    ```

    For more details on document types and mapping, see the [`types`][types-mod] module.

    [PutMappingRequestBuilder]: requests/document_put_mapping/type.PutMappingRequestBuilder.html
    [builder-methods]: requests/document_put_mapping/type.PutMappingRequestBuilder.html#builder-methods
    [send-sync]: requests/document_put_mapping/type.PutMappingRequestBuilder.html#send-synchronously
    [send-async]: requests/document_put_mapping/type.PutMappingRequestBuilder.html#send-asynchronously
    [types-mod]: ../types/index.html
    [documents-mod]: ../types/document/index.html
    */
    pub fn put_mapping(self) -> PutMappingRequestBuilder<TSender, TDocument>
    where
        TDocument: DocumentType + StaticIndex + StaticType,
    {
        let index = TDocument::static_index();
        let ty = TDocument::static_ty();

        RequestBuilder::initial(
            self.inner,
            PutMappingRequestInner {
                index,
                ty,
                _marker: PhantomData,
            },
        )
    }
}

/**
# Builder methods

Configure a `PutMappingRequestBuilder` before sending it.
*/
impl<TSender, TDocument> PutMappingRequestBuilder<TSender, TDocument>
where
    TSender: Sender,
{
    /** Set the index for the put mapping request. */
    pub fn index(mut self, index: impl Into<Index<'static>>) -> Self {
        self.inner.index = index.into();
        self
    }

    /** Set the type for the put mapping request. */
    pub fn ty(mut self, ty: impl Into<Type<'static>>) -> Self {
        self.inner.ty = ty.into();
        self
    }
}

<<<<<<< HEAD
#[cfg(all(test, feature="sync_sender"))]
=======
/**
# Send synchronously
*/
impl<TDocument> PutMappingRequestBuilder<SyncSender, TDocument>
where
    TDocument: DocumentType,
{
    /**
    Send a `PutMappingRequestBuilder` synchronously using a [`SyncClient`][SyncClient].

    This will block the current thread until a response arrives and is deserialised.

    # Examples

    Put the mapping for a document type called `MyType`:

    ```no_run
    # #[macro_use] extern crate serde_derive;
    # #[macro_use] extern crate elastic_derive;
    # use elastic::prelude::*;
        # fn main() -> Result<(), Box<dyn ::std::error::Error>> {
    # #[derive(Serialize, Deserialize, ElasticType)]
    # struct MyType { }
    # let client = SyncClientBuilder::new().build()?;
    let response = client.document::<MyType>()
                         .put_mapping()
                         .send()?;

    assert!(response.acknowledged());
    # Ok(())
    # }
    ```

    [SyncClient]: ../../type.SyncClient.html
    */
    pub fn send(self) -> Result<CommandResponse, Error> {
        let req = self.inner.into_request()?;

        RequestBuilder::new(self.client, self.params_builder, RawRequestInner::new(req))
            .send()?
            .into_response()
    }
}

/**
# Send asynchronously
*/
impl<TDocument> PutMappingRequestBuilder<AsyncSender, TDocument>
where
    TDocument: DocumentType + Send + 'static,
{
    /**
    Send a `PutMappingRequestBuilder` asynchronously using an [`AsyncClient`][AsyncClient].

    This will return a future that will resolve to the deserialised command response.

    # Examples

    Put the mapping for a document type called `MyType`:

    ```no_run
    # #[macro_use] extern crate serde_derive;
    # #[macro_use] extern crate elastic_derive;
    # use futures::Future;
    # use elastic::prelude::*;
        # fn main() -> Result<(), Box<dyn ::std::error::Error>> {
    # #[derive(Serialize, Deserialize, ElasticType)]
    # struct MyType { }
    # let client = AsyncClientBuilder::new().build()?;
    let future = client.document::<MyType>()
                       .put_mapping()
                       .send();

    future.and_then(|response| {
        assert!(response.acknowledged());

        Ok(())
    });
    # Ok(())
    # }
    ```

    [AsyncClient]: ../../type.AsyncClient.html
    */
    pub fn send(self) -> Pending {
        let (client, params_builder, inner) = (self.client, self.params_builder, self.inner);

        let req_future = client.sender.maybe_async(move || inner.into_request());

        let res_future = req_future.and_then(move |req| {
            RequestBuilder::new(client, params_builder, RawRequestInner::new(req))
                .send()
                .and_then(|res| res.into_response())
        });

        Pending::new(res_future)
    }
}

/** A future returned by calling `send`. */
pub type Pending = BasePending<CommandResponse>;

#[cfg(test)]
>>>>>>> 1c9a8bb0
mod tests {
    use crate::{
        client::requests::RequestInner,
        prelude::*,
    };
    use serde_json::{
        self,
        Value,
    };

    #[derive(ElasticType)]
    #[elastic(crate_root = "crate::types")]
    struct TestDoc {}

    #[test]
    fn default_request() {
        let client = SyncClientBuilder::new().build().unwrap();

        let req = client
            .document::<TestDoc>()
            .put_mapping()
            .inner
            .into_request()
            .unwrap();

        let expected_body = json!({
            "properties": {

            }
        });

        let actual_body: Value = serde_json::from_slice(&req.body).unwrap();

        assert_eq!("/testdoc/_mapping", req.url.as_ref());
        assert_eq!(expected_body.to_string(), actual_body.to_string());
    }

    #[test]
    fn specify_index() {
        let client = SyncClientBuilder::new().build().unwrap();

        let req = client
            .document::<TestDoc>()
            .put_mapping()
            .index("new-idx")
            .inner
            .into_request()
            .unwrap();

        assert_eq!("/new-idx/_mapping", req.url.as_ref());
    }

    #[test]
    fn specify_ty() {
        let client = SyncClientBuilder::new().build().unwrap();

        let req = client
            .document::<TestDoc>()
            .put_mapping()
            .ty("new-ty")
            .inner
            .into_request()
            .unwrap();

        assert_eq!("/testdoc/_mappings/new-ty", req.url.as_ref());
    }
}<|MERGE_RESOLUTION|>--- conflicted
+++ resolved
@@ -4,22 +4,13 @@
 [docs-mapping]: https://www.elastic.co/guide/en/elasticsearch/reference/current/mapping.html
 */
 
-<<<<<<< HEAD
-=======
-use futures::Future;
->>>>>>> 1c9a8bb0
 use serde_json;
 use std::marker::PhantomData;
 
 use crate::{
     client::{
         requests::{
-<<<<<<< HEAD
             RequestInner,
-=======
-            raw::RawRequestInner,
-            Pending as BasePending,
->>>>>>> 1c9a8bb0
             RequestBuilder,
         },
         responses::CommandResponse,
@@ -170,113 +161,7 @@
     }
 }
 
-<<<<<<< HEAD
 #[cfg(all(test, feature="sync_sender"))]
-=======
-/**
-# Send synchronously
-*/
-impl<TDocument> PutMappingRequestBuilder<SyncSender, TDocument>
-where
-    TDocument: DocumentType,
-{
-    /**
-    Send a `PutMappingRequestBuilder` synchronously using a [`SyncClient`][SyncClient].
-
-    This will block the current thread until a response arrives and is deserialised.
-
-    # Examples
-
-    Put the mapping for a document type called `MyType`:
-
-    ```no_run
-    # #[macro_use] extern crate serde_derive;
-    # #[macro_use] extern crate elastic_derive;
-    # use elastic::prelude::*;
-        # fn main() -> Result<(), Box<dyn ::std::error::Error>> {
-    # #[derive(Serialize, Deserialize, ElasticType)]
-    # struct MyType { }
-    # let client = SyncClientBuilder::new().build()?;
-    let response = client.document::<MyType>()
-                         .put_mapping()
-                         .send()?;
-
-    assert!(response.acknowledged());
-    # Ok(())
-    # }
-    ```
-
-    [SyncClient]: ../../type.SyncClient.html
-    */
-    pub fn send(self) -> Result<CommandResponse, Error> {
-        let req = self.inner.into_request()?;
-
-        RequestBuilder::new(self.client, self.params_builder, RawRequestInner::new(req))
-            .send()?
-            .into_response()
-    }
-}
-
-/**
-# Send asynchronously
-*/
-impl<TDocument> PutMappingRequestBuilder<AsyncSender, TDocument>
-where
-    TDocument: DocumentType + Send + 'static,
-{
-    /**
-    Send a `PutMappingRequestBuilder` asynchronously using an [`AsyncClient`][AsyncClient].
-
-    This will return a future that will resolve to the deserialised command response.
-
-    # Examples
-
-    Put the mapping for a document type called `MyType`:
-
-    ```no_run
-    # #[macro_use] extern crate serde_derive;
-    # #[macro_use] extern crate elastic_derive;
-    # use futures::Future;
-    # use elastic::prelude::*;
-        # fn main() -> Result<(), Box<dyn ::std::error::Error>> {
-    # #[derive(Serialize, Deserialize, ElasticType)]
-    # struct MyType { }
-    # let client = AsyncClientBuilder::new().build()?;
-    let future = client.document::<MyType>()
-                       .put_mapping()
-                       .send();
-
-    future.and_then(|response| {
-        assert!(response.acknowledged());
-
-        Ok(())
-    });
-    # Ok(())
-    # }
-    ```
-
-    [AsyncClient]: ../../type.AsyncClient.html
-    */
-    pub fn send(self) -> Pending {
-        let (client, params_builder, inner) = (self.client, self.params_builder, self.inner);
-
-        let req_future = client.sender.maybe_async(move || inner.into_request());
-
-        let res_future = req_future.and_then(move |req| {
-            RequestBuilder::new(client, params_builder, RawRequestInner::new(req))
-                .send()
-                .and_then(|res| res.into_response())
-        });
-
-        Pending::new(res_future)
-    }
-}
-
-/** A future returned by calling `send`. */
-pub type Pending = BasePending<CommandResponse>;
-
-#[cfg(test)]
->>>>>>> 1c9a8bb0
 mod tests {
     use crate::{
         client::requests::RequestInner,
