--- conflicted
+++ resolved
@@ -4,16 +4,9 @@
 */
 pub mod endpoints {
     #![allow(missing_docs)]
-<<<<<<< HEAD
+    #![allow(clippy::all)]
     use super::http::*;
     use super::params::*;
-=======
-    #![allow(clippy::all)]
-    use super::{
-        http::*,
-        params::*,
-    };
->>>>>>> 1c9a8bb0
 
     #[derive(Debug, Clone, PartialEq)]
     enum BulkUrlParams<'a> {
