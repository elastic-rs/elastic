--- conflicted
+++ resolved
@@ -93,7 +93,6 @@
     },
 }
 
-
 /**
 Represents a type that can send a request.
 
@@ -139,6 +138,7 @@
         addresses: &NodeAddresses,
     ) -> Self::Params;
 }
+
 /**
 Represents a type that can send a typed request and deserialize the result.
 
@@ -289,13 +289,8 @@
             }
             NodeAddressesBuilder::Sniffed(builder) => {
                 let nodes = builder
-<<<<<<< HEAD
-                    .into_value(|node| SniffedNodesBuilder::new(node))
+                    .into_value(SniffedNodesBuilder::new)
                     .build(params);
-=======
-                    .into_value(SniffedNodesBuilder::new)
-                    .build(params, sender);
->>>>>>> 1c9a8bb0
 
                 NodeAddresses::sniffed_nodes(nodes)
             }
